//! The ledger shell connects the ABCI++ interface with the Namada ledger app.
//!
//! Any changes applied before [`Shell::finalize_block`] might have to be
//! reverted, so any changes applied in the methods [`Shell::prepare_proposal`]
//! and [`Shell::process_proposal`] must be also reverted
//! (unless we can simply overwrite them in the next block).
//! More info in <https://github.com/anoma/namada/issues/362>.
mod block_space_alloc;
mod finalize_block;
mod governance;
mod init_chain;
mod prepare_proposal;
mod process_proposal;
mod queries;
mod stats;

use std::collections::HashSet;
use std::convert::{TryFrom, TryInto};
use std::mem;
use std::path::{Path, PathBuf};
#[allow(unused_imports)]
use std::rc::Rc;

use borsh::{BorshDeserialize, BorshSerialize};
use namada::ledger::events::log::EventLog;
use namada::ledger::events::Event;
use namada::ledger::gas::BlockGasMeter;
use namada::ledger::pos::namada_proof_of_stake::types::{
    ConsensusValidator, ValidatorSetUpdate,
};
use namada::ledger::storage::write_log::WriteLog;
use namada::ledger::storage::{
    DBIter, Sha256Hasher, Storage, StorageHasher, TempWlStorage, WlStorage, DB,
};
use namada::ledger::storage_api::{self, StorageRead, StorageWrite};
use namada::ledger::{ibc, pos, protocol, replay_protection};
use namada::proof_of_stake::{self, process_slashes, read_pos_params, slash};
use namada::proto::{self, Section, Tx};
use namada::types::address::{masp, masp_tx_key, Address};
use namada::types::chain::ChainId;
use namada::types::internal::TxInQueue;
use namada::types::key::*;
use namada::types::storage::{BlockHeight, Key, TxIndex};
use namada::types::time::{DateTimeUtc, TimeZone, Utc};
use namada::types::token::{self};
#[cfg(not(feature = "mainnet"))]
use namada::types::transaction::MIN_FEE;
use namada::types::transaction::{
    hash_tx, verify_decrypted_correctly, AffineCurve, DecryptedTx,
    EllipticCurve, PairingEngine, TxType,
};
use namada::types::{address, hash};
use namada::vm::wasm::{TxCache, VpCache};
use namada::vm::WasmCacheRwAccess;
use num_derive::{FromPrimitive, ToPrimitive};
use num_traits::{FromPrimitive, ToPrimitive};
use thiserror::Error;
use tokio::sync::mpsc::UnboundedSender;

use crate::config;
use crate::config::{genesis, TendermintMode};
#[cfg(feature = "abcipp")]
use crate::facade::tendermint_proto::abci::response_verify_vote_extension::VerifyStatus;
use crate::facade::tendermint_proto::abci::{
    Misbehavior as Evidence, MisbehaviorType as EvidenceType, ValidatorUpdate,
};
use crate::facade::tendermint_proto::crypto::public_key;
use crate::facade::tendermint_proto::google::protobuf::Timestamp;
use crate::facade::tower_abci::{request, response};
use crate::node::ledger::shims::abcipp_shim_types::shim;
use crate::node::ledger::shims::abcipp_shim_types::shim::response::TxResult;
use crate::node::ledger::{storage, tendermint_node};
#[allow(unused_imports)]
use crate::wallet::ValidatorData;

fn key_to_tendermint(
    pk: &common::PublicKey,
) -> std::result::Result<public_key::Sum, ParsePublicKeyError> {
    match pk {
        common::PublicKey::Ed25519(_) => ed25519::PublicKey::try_from_pk(pk)
            .map(|pk| public_key::Sum::Ed25519(pk.try_to_vec().unwrap())),
        common::PublicKey::Secp256k1(_) => {
            secp256k1::PublicKey::try_from_pk(pk)
                .map(|pk| public_key::Sum::Secp256k1(pk.try_to_vec().unwrap()))
        }
    }
}

#[derive(Error, Debug)]
pub enum Error {
    #[error("Error removing the DB data: {0}")]
    RemoveDB(std::io::Error),
    #[error("chain ID mismatch: {0}")]
    ChainId(String),
    #[error("Error decoding a transaction from bytes: {0}")]
    TxDecoding(proto::Error),
    #[error("Error trying to apply a transaction: {0}")]
    TxApply(protocol::Error),
    #[error("Gas limit exceeding while applying transactions in block")]
    GasOverflow,
    #[error("{0}")]
    Tendermint(tendermint_node::Error),
    #[error("Server error: {0}")]
    TowerServer(String),
    #[error("{0}")]
    Broadcaster(tokio::sync::mpsc::error::TryRecvError),
    #[error("Error executing proposal {0}: {1}")]
    BadProposal(u64, String),
    #[error("Error reading wasm: {0}")]
    ReadingWasm(#[from] eyre::Error),
    #[error("Error loading wasm: {0}")]
    LoadingWasm(String),
    #[error("Error reading from or writing to storage: {0}")]
    StorageApi(#[from] storage_api::Error),
    #[error("Transaction replay attempt: {0}")]
    ReplayAttempt(String),
}

impl From<Error> for TxResult {
    fn from(err: Error) -> Self {
        TxResult {
            code: 1,
            info: err.to_string(),
        }
    }
}

/// The different error codes that the ledger may
/// send back to a client indicating the status
/// of their submitted tx
#[derive(Debug, Copy, Clone, FromPrimitive, ToPrimitive, PartialEq)]
pub enum ErrorCodes {
    Ok = 0,
    InvalidDecryptedChainId = 1,
    ExpiredDecryptedTx = 2,
    WasmRuntimeError = 3,
    InvalidTx = 4,
    InvalidSig = 5,
    InvalidOrder = 6,
    ExtraTxs = 7,
    Undecryptable = 8,
    AllocationError = 9,
    ReplayTx = 10,
    InvalidChainId = 11,
    ExpiredTx = 12,
}

impl ErrorCodes {
    /// Checks if the given [`ErrorCodes`] value is a protocol level error,
    /// that can be recovered from at the finalize block stage.
    pub const fn is_recoverable(&self) -> bool {
        use ErrorCodes::*;
        // NOTE: pattern match on all `ErrorCodes` variants, in order
        // to catch potential bugs when adding new codes
        match self {
            Ok
            | InvalidDecryptedChainId
            | ExpiredDecryptedTx
            | WasmRuntimeError => true,
            InvalidTx | InvalidSig | InvalidOrder | ExtraTxs
            | Undecryptable | AllocationError | ReplayTx | InvalidChainId
            | ExpiredTx => false,
        }
    }
}

impl From<ErrorCodes> for u32 {
    fn from(code: ErrorCodes) -> u32 {
        code.to_u32().unwrap()
    }
}

impl From<ErrorCodes> for String {
    fn from(code: ErrorCodes) -> String {
        u32::from(code).to_string()
    }
}

pub type Result<T> = std::result::Result<T, Error>;

pub fn reset(config: config::Ledger) -> Result<()> {
    // simply nuke the DB files
    let db_path = &config.db_dir();
    match std::fs::remove_dir_all(db_path) {
        Err(e) if e.kind() == std::io::ErrorKind::NotFound => (),
        res => res.map_err(Error::RemoveDB)?,
    };
    // reset Tendermint state
    tendermint_node::reset(config.cometbft_dir()).map_err(Error::Tendermint)?;
    Ok(())
}

pub fn rollback(config: config::Ledger) -> Result<()> {
    // Rollback Tendermint state
    tracing::info!("Rollback Tendermint state");
    let tendermint_block_height =
        tendermint_node::rollback(config.cometbft_dir())
            .map_err(Error::Tendermint)?;

    // Rollback Namada state
    let db_path = config.shell.db_dir(&config.chain_id);
    let mut db = storage::PersistentDB::open(db_path, None);
    tracing::info!("Rollback Namada state");

    db.rollback(tendermint_block_height)
        .map_err(|e| Error::StorageApi(storage_api::Error::new(e)))
}

#[derive(Debug)]
#[allow(dead_code, clippy::large_enum_variant)]
pub(super) enum ShellMode {
    Validator {
        data: ValidatorData,
        broadcast_sender: UnboundedSender<Vec<u8>>,
    },
    Full,
    Seed,
}

#[allow(dead_code)]
impl ShellMode {
    /// Get the validator address if ledger is in validator mode
    pub fn get_validator_address(&self) -> Option<&address::Address> {
        match &self {
            ShellMode::Validator { data, .. } => Some(&data.address),
            _ => None,
        }
    }
}

#[derive(Clone, Debug)]
pub enum MempoolTxType {
    /// A transaction that has not been validated by this node before
    NewTransaction,
    /// A transaction that has been validated at some previous level that may
    /// need to be validated again
    RecheckTransaction,
}

#[derive(Debug)]
pub struct Shell<D = storage::PersistentDB, H = Sha256Hasher>
where
    D: DB + for<'iter> DBIter<'iter> + Sync + 'static,
    H: StorageHasher + Sync + 'static,
{
    /// The id of the current chain
    #[allow(dead_code)]
    chain_id: ChainId,
    /// The persistent storage with write log
    pub(super) wl_storage: WlStorage<D, H>,
    /// Gas meter for the current block
    gas_meter: BlockGasMeter,
    /// Byzantine validators given from ABCI++ `prepare_proposal` are stored in
    /// this field. They will be slashed when we finalize the block.
    byzantine_validators: Vec<Evidence>,
    /// Path to the base directory with DB data and configs
    #[allow(dead_code)]
    base_dir: PathBuf,
    /// Path to the WASM directory for files used in the genesis block.
    wasm_dir: PathBuf,
    /// Information about the running shell instance
    #[allow(dead_code)]
    mode: ShellMode,
    /// VP WASM compilation cache
    vp_wasm_cache: VpCache<WasmCacheRwAccess>,
    /// Tx WASM compilation cache
    tx_wasm_cache: TxCache<WasmCacheRwAccess>,
    /// Taken from config `storage_read_past_height_limit`. When set, will
    /// limit the how many block heights in the past can the storage be
    /// queried for reading values.
    storage_read_past_height_limit: Option<u64>,
    /// Proposal execution tracking
    pub proposal_data: HashSet<u64>,
    /// Log of events emitted by `FinalizeBlock` ABCI calls.
    event_log: EventLog,
}

impl<D, H> Shell<D, H>
where
    D: DB + for<'iter> DBIter<'iter> + Sync + 'static,
    H: StorageHasher + Sync + 'static,
{
    /// Create a new shell from a path to a database and a chain id. Looks
    /// up the database with this data and tries to load the last state.
    pub fn new(
        config: config::Ledger,
        wasm_dir: PathBuf,
        broadcast_sender: UnboundedSender<Vec<u8>>,
        db_cache: Option<&D::Cache>,
        vp_wasm_compilation_cache: u64,
        tx_wasm_compilation_cache: u64,
        native_token: Address,
    ) -> Self {
        let chain_id = config.chain_id;
        let db_path = config.shell.db_dir(&chain_id);
        let base_dir = config.shell.base_dir;
        let mode = config.shell.tendermint_mode;
        let storage_read_past_height_limit =
            config.shell.storage_read_past_height_limit;
        if !Path::new(&base_dir).is_dir() {
            std::fs::create_dir(&base_dir)
                .expect("Creating directory for Namada should not fail");
        }
        // load last state from storage
        let mut storage = Storage::open(
            db_path,
            chain_id.clone(),
            native_token,
            db_cache,
            config.shell.storage_read_past_height_limit,
        );
        storage
            .load_last_state()
            .map_err(|e| {
                tracing::error!("Cannot load the last state from the DB {}", e);
            })
            .expect("PersistentStorage cannot be initialized");

        let vp_wasm_cache_dir =
            base_dir.join(chain_id.as_str()).join("vp_wasm_cache");
        let tx_wasm_cache_dir =
            base_dir.join(chain_id.as_str()).join("tx_wasm_cache");
        // load in keys and address from wallet if mode is set to `Validator`
        let mode = match mode {
            TendermintMode::Validator => {
                #[cfg(not(feature = "dev"))]
                {
                    let wallet_path = &base_dir.join(chain_id.as_str());
                    let genesis_path =
                        &base_dir.join(format!("{}.toml", chain_id.as_str()));
                    tracing::debug!(
                        "{}",
                        wallet_path.as_path().to_str().unwrap()
                    );
                    let mut wallet = crate::wallet::load_or_new_from_genesis(
                        wallet_path,
                        genesis::genesis_config::open_genesis_config(
                            genesis_path,
                        )
                        .unwrap(),
                    );
                    wallet
                        .take_validator_data()
                        .map(|data| ShellMode::Validator {
                            data: data.clone(),
                            broadcast_sender,
                        })
                        .expect(
                            "Validator data should have been stored in the \
                             wallet",
                        )
                }
                #[cfg(feature = "dev")]
                {
                    let validator_keys =
                        crate::wallet::defaults::validator_keys();
                    ShellMode::Validator {
                        data: crate::wallet::ValidatorData {
                            address: crate::wallet::defaults::validator_address(
                            ),
                            keys: crate::wallet::ValidatorKeys {
                                protocol_keypair: validator_keys.0,
                                dkg_keypair: Some(validator_keys.1),
                            },
                        },
                        broadcast_sender,
                    }
                }
            }
            TendermintMode::Full => ShellMode::Full,
            TendermintMode::Seed => ShellMode::Seed,
        };

        let wl_storage = WlStorage {
            storage,
            write_log: WriteLog::default(),
        };
        Self {
            chain_id,
            wl_storage,
            gas_meter: BlockGasMeter::default(),
            byzantine_validators: vec![],
            base_dir,
            wasm_dir,
            mode,
            vp_wasm_cache: VpCache::new(
                vp_wasm_cache_dir,
                vp_wasm_compilation_cache as usize,
            ),
            tx_wasm_cache: TxCache::new(
                tx_wasm_cache_dir,
                tx_wasm_compilation_cache as usize,
            ),
            storage_read_past_height_limit,
            proposal_data: HashSet::new(),
            // TODO: config event log params
            event_log: EventLog::default(),
        }
    }

    /// Return a reference to the [`EventLog`].
    #[inline]
    pub fn event_log(&self) -> &EventLog {
        &self.event_log
    }

    /// Return a mutable reference to the [`EventLog`].
    #[inline]
    pub fn event_log_mut(&mut self) -> &mut EventLog {
        &mut self.event_log
    }

    /// Iterate over the wrapper txs in order
    #[allow(dead_code)]
    fn iter_tx_queue(&mut self) -> impl Iterator<Item = &TxInQueue> {
        self.wl_storage.storage.tx_queue.iter()
    }

    /// Load the Merkle root hash and the height of the last committed block, if
    /// any. This is returned when ABCI sends an `info` request.
    pub fn last_state(&mut self) -> response::Info {
        let mut response = response::Info::default();
        let result = self.wl_storage.storage.get_state();

        match result {
            Some((root, height)) => {
                tracing::info!(
                    "Last state root hash: {}, height: {}",
                    root,
                    height
                );
                response.last_block_app_hash = root.0;
                response.last_block_height =
                    height.try_into().expect("Invalid block height");
            }
            None => {
                tracing::info!(
                    "No state could be found, chain is not initialized"
                );
            }
        };

        response
    }

    /// Takes the optional tendermint timestamp of the block: if it's Some than
    /// converts it to a [`DateTimeUtc`], otherwise retrieve from self the
    /// time of the last block committed
    pub fn get_block_timestamp(
        &self,
        tendermint_block_time: Option<Timestamp>,
    ) -> DateTimeUtc {
        if let Some(t) = tendermint_block_time {
            if let Ok(t) = t.try_into() {
                return t;
            }
        }
        // Default to last committed block time
        self.wl_storage
            .storage
            .get_last_block_timestamp()
            .expect("Failed to retrieve last block timestamp")
    }

    /// Read the value for a storage key dropping any error
    pub fn read_storage_key<T>(&self, key: &Key) -> Option<T>
    where
        T: Clone + BorshDeserialize,
    {
        let result = self.wl_storage.storage.read(key);

        match result {
            Ok((bytes, _gas)) => match bytes {
                Some(bytes) => match T::try_from_slice(&bytes) {
                    Ok(value) => Some(value),
                    Err(_) => None,
                },
                None => None,
            },
            Err(_) => None,
        }
    }

    /// Read the bytes for a storage key dropping any error
    pub fn read_storage_key_bytes(&self, key: &Key) -> Option<Vec<u8>> {
        let result = self.wl_storage.storage.read(key);

        match result {
            Ok((bytes, _gas)) => bytes,
            Err(_) => None,
        }
    }

    /// Apply PoS slashes from the evidence
    fn record_slashes_from_evidence(&mut self) {
        if !self.byzantine_validators.is_empty() {
            let byzantine_validators =
                mem::take(&mut self.byzantine_validators);
            // TODO: resolve this unwrap() better
            let pos_params = read_pos_params(&self.wl_storage).unwrap();
            let current_epoch = self.wl_storage.storage.block.epoch;
            for evidence in byzantine_validators {
                // dbg!(&evidence);
                tracing::info!("Processing evidence {evidence:?}.");
                let evidence_height = match u64::try_from(evidence.height) {
                    Ok(height) => height,
                    Err(err) => {
                        tracing::error!(
                            "Unexpected evidence block height {}",
                            err
                        );
                        continue;
                    }
                };
                let evidence_epoch = match self
                    .wl_storage
                    .storage
                    .block
                    .pred_epochs
                    .get_epoch(BlockHeight(evidence_height))
                {
                    Some(epoch) => epoch,
                    None => {
                        tracing::error!(
                            "Couldn't find epoch for evidence block height {}",
                            evidence_height
                        );
                        continue;
                    }
                };
                // Disregard evidences that should have already been processed
                // at this time
                if evidence_epoch + pos_params.slash_processing_epoch_offset()
                    - pos_params.cubic_slashing_window_length
                    <= current_epoch
                {
                    tracing::info!(
                        "Skipping outdated evidence from epoch \
                         {evidence_epoch}"
                    );
                    continue;
                }
                let slash_type = match EvidenceType::from_i32(evidence.r#type) {
                    Some(r#type) => match r#type {
                        EvidenceType::DuplicateVote => {
                            pos::types::SlashType::DuplicateVote
                        }
                        EvidenceType::LightClientAttack => {
                            pos::types::SlashType::LightClientAttack
                        }
                        EvidenceType::Unknown => {
                            tracing::error!(
                                "Unknown evidence: {:#?}",
                                evidence
                            );
                            continue;
                        }
                    },
                    None => {
                        tracing::error!(
                            "Unexpected evidence type {}",
                            evidence.r#type
                        );
                        continue;
                    }
                };
                let validator_raw_hash = match evidence.validator {
                    Some(validator) => tm_raw_hash_to_string(validator.address),
                    None => {
                        tracing::error!(
                            "Evidence without a validator {:#?}",
                            evidence
                        );
                        continue;
                    }
                };
                let validator =
                    match proof_of_stake::find_validator_by_raw_hash(
                        &self.wl_storage,
                        &validator_raw_hash,
                    )
                    .expect("Must be able to read storage")
                    {
                        Some(validator) => validator,
                        None => {
                            tracing::error!(
                                "Cannot find validator's address from raw \
                                 hash {}",
                                validator_raw_hash
                            );
                            continue;
                        }
                    };
                tracing::info!(
                    "Slashing {} for {} in epoch {}, block height {} (current \
                     epoch = {})",
                    validator,
                    slash_type,
                    evidence_epoch,
                    evidence_height,
                    current_epoch
                );
                if let Err(err) = slash(
                    &mut self.wl_storage,
                    &pos_params,
                    current_epoch,
                    evidence_epoch,
                    evidence_height,
                    slash_type,
                    &validator,
                ) {
                    tracing::error!("Error in slashing: {}", err);
                }
            }
        }
    }

    /// Process and apply slashes that have already been recorded for the
    /// current epoch
    fn process_slashes(&mut self) {
        let current_epoch = self.wl_storage.storage.block.epoch;
        if let Err(err) = process_slashes(&mut self.wl_storage, current_epoch) {
            tracing::error!(
                "Error while processing slashes queued for epoch {}: {}",
                current_epoch,
                err
            );
        }
    }

    /// INVARIANT: This method must be stateless.
    #[cfg(feature = "abcipp")]
    pub fn extend_vote(
        &self,
        _req: request::ExtendVote,
    ) -> response::ExtendVote {
        Default::default()
    }

    /// INVARIANT: This method must be stateless.
    #[cfg(feature = "abcipp")]
    pub fn verify_vote_extension(
        &self,
        _req: request::VerifyVoteExtension,
    ) -> response::VerifyVoteExtension {
        response::VerifyVoteExtension {
            status: VerifyStatus::Accept as i32,
        }
    }

    /// Commit a block. Persist the application state and return the Merkle root
    /// hash.
    pub fn commit(&mut self) -> response::Commit {
        let mut response = response::Commit::default();
        // commit block's data from write log and store the in DB
        self.wl_storage.commit_block().unwrap_or_else(|e| {
            tracing::error!(
                "Encountered a storage error while committing a block {:?}",
                e
            )
        });

        let root = self.wl_storage.storage.merkle_root();
        tracing::info!(
            "Committed block hash: {}, height: {}",
            root,
            self.wl_storage.storage.get_last_block_height(),
        );
        response.data = root.0;
        response
    }

    /// Checks that neither the wrapper nor the inner transaction have already
    /// been applied. Requires a [`TempWlStorage`] to perform the check during
    /// block construction and validation
    pub fn replay_protection_checks(
        &self,
        wrapper: &Tx,
        tx_bytes: &[u8],
        temp_wl_storage: &mut TempWlStorage<D, H>,
    ) -> Result<()> {
        let inner_tx_hash =
            wrapper.clone().update_header(TxType::Raw).header_hash();
        let inner_hash_key = replay_protection::get_tx_hash_key(&inner_tx_hash);
        if temp_wl_storage
            .has_key(&inner_hash_key)
            .expect("Error while checking inner tx hash key in storage")
        {
            return Err(Error::ReplayAttempt(format!(
                "Inner transaction hash {} already in storage",
                &inner_tx_hash,
            )));
        }

        // Write inner hash to WAL
        temp_wl_storage
            .write(&inner_hash_key, ())
            .expect("Couldn't write inner transaction hash to write log");

        let tx =
            Tx::try_from(tx_bytes).expect("Deserialization shouldn't fail");
        let wrapper_hash = tx.header_hash();
        let wrapper_hash_key =
            replay_protection::get_tx_hash_key(&wrapper_hash);
        if temp_wl_storage
            .has_key(&wrapper_hash_key)
            .expect("Error while checking wrapper tx hash key in storage")
        {
            return Err(Error::ReplayAttempt(format!(
                "Wrapper transaction hash {} already in storage",
                wrapper_hash
            )));
        }

        // Write wrapper hash to WAL
        temp_wl_storage
            .write(&wrapper_hash_key, ())
            .expect("Couldn't write wrapper tx hash to write log");

        Ok(())
    }

    /// Validate a transaction request. On success, the transaction will
    /// included in the mempool and propagated to peers, otherwise it will be
    /// rejected.
    ///
    /// Error codes:
    ///    0: Ok
    ///    1: Invalid tx
    ///    2: Tx is invalidly signed
    ///    7: Replay attack
    ///    8: Invalid chain id in tx
    pub fn mempool_validate(
        &self,
        tx_bytes: &[u8],
        r#_type: MempoolTxType,
    ) -> response::CheckTx {
        let mut response = response::CheckTx::default();

        // Tx format check
        let tx = match Tx::try_from(tx_bytes).map_err(Error::TxDecoding) {
            Ok(t) => t,
            Err(msg) => {
                response.code = ErrorCodes::InvalidTx.into();
                response.log = msg.to_string();
                return response;
            }
        };

        // Tx chain id
        if tx.header.chain_id != self.chain_id {
            response.code = ErrorCodes::InvalidChainId.into();
            response.log = format!(
                "Tx carries a wrong chain id: expected {}, found {}",
                self.chain_id, tx.header.chain_id
            );
            return response;
        }

        // Tx expiration
        if let Some(exp) = tx.header.expiration {
            let last_block_timestamp = self.get_block_timestamp(None);

            if last_block_timestamp > exp {
                response.code = ErrorCodes::ExpiredTx.into();
                response.log = format!(
                    "Tx expired at {:#?}, last committed block time: {:#?}",
                    exp, last_block_timestamp
                );
                return response;
            }
        }

        // Tx signature check
        let tx_type = match tx.validate_header() {
            Ok(()) => tx.header(),
            Err(msg) => {
                response.code = ErrorCodes::InvalidSig.into();
                response.log = msg.to_string();
                return response;
            }
        };

        // Tx type check
        if let TxType::Wrapper(wrapper) = tx_type.tx_type {
            // Replay protection check
            let mut inner_tx = tx;
            inner_tx.update_header(TxType::Raw);
            let inner_tx_hash = &inner_tx.header_hash();
            let inner_hash_key =
                replay_protection::get_tx_hash_key(inner_tx_hash);
            if self
                .wl_storage
                .storage
                .has_key(&inner_hash_key)
                .expect("Error while checking inner tx hash key in storage")
                .0
            {
                response.code = ErrorCodes::ReplayTx.into();
                response.log = format!(
                    "Inner transaction hash {} already in storage, replay \
                     attempt",
                    inner_tx_hash
                );
                return response;
            }

            let tx =
                Tx::try_from(tx_bytes).expect("Deserialization shouldn't fail");
            let wrapper_hash = hash::Hash(tx.header_hash().0);
            let wrapper_hash_key =
                replay_protection::get_tx_hash_key(&wrapper_hash);
            if self
                .wl_storage
                .storage
                .has_key(&wrapper_hash_key)
                .expect("Error while checking wrapper tx hash key in storage")
                .0
            {
                response.code = ErrorCodes::ReplayTx.into();
                response.log = format!(
                    "Wrapper transaction hash {} already in storage, replay \
                     attempt",
                    wrapper_hash
                );
                return response;
            }

            // Check balance for fee
            let fee_payer = if wrapper.pk != masp_tx_key().ref_to() {
                wrapper.fee_payer()
            } else {
                masp()
            };
            // check that the fee payer has sufficient balance
            let balance = self.get_balance(&wrapper.fee.token, &fee_payer);

            // In testnets with a faucet, tx is allowed to skip fees if
            // it includes a valid PoW
            #[cfg(not(feature = "mainnet"))]
            let has_valid_pow = self.has_valid_pow_solution(&wrapper);
            #[cfg(feature = "mainnet")]
            let has_valid_pow = false;

            if !has_valid_pow && self.get_wrapper_tx_fees() > balance {
                response.code = ErrorCodes::InvalidTx.into();
                response.log = String::from(
                    "The given address does not have a sufficient balance to \
                     pay fee",
                );
                return response;
            }
        } else {
            response.code = ErrorCodes::InvalidTx.into();
            response.log = "Unsupported tx type".to_string();
            return response;
        }

        response.log = "Mempool validation passed".to_string();

        response
    }

    #[allow(dead_code)]
    /// Simulate validation and application of a transaction.
    fn dry_run_tx(&self, tx_bytes: &[u8]) -> response::Query {
        let mut response = response::Query::default();
        let mut gas_meter = BlockGasMeter::default();
        let mut write_log = WriteLog::default();
        let mut vp_wasm_cache = self.vp_wasm_cache.read_only();
        let mut tx_wasm_cache = self.tx_wasm_cache.read_only();
        match Tx::try_from(tx_bytes) {
            Ok(tx) => {
                match protocol::apply_tx(
                    tx,
                    tx_bytes.len(),
                    TxIndex::default(),
                    &mut gas_meter,
                    &mut write_log,
                    &self.wl_storage.storage,
                    &mut vp_wasm_cache,
                    &mut tx_wasm_cache,
                )
                .map_err(Error::TxApply)
                {
                    Ok(result) => response.info = result.to_string(),
                    Err(error) => {
                        response.code = 1;
                        response.log = format!("{}", error);
                    }
                }
                response
            }
            Err(err) => {
                response.code = 1;
                response.log = format!("{}", Error::TxDecoding(err));
                response
            }
        }
    }

    /// Lookup a validator's keypair for their established account from their
    /// wallet. If the node is not validator, this function returns None
    #[allow(dead_code)]
    fn get_account_keypair(&self) -> Option<common::SecretKey> {
        let wallet_path = &self.base_dir.join(self.chain_id.as_str());
        let genesis_path = &self
            .base_dir
            .join(format!("{}.toml", self.chain_id.as_str()));
        let mut wallet = crate::wallet::load_or_new_from_genesis(
            wallet_path,
            genesis::genesis_config::open_genesis_config(genesis_path).unwrap(),
        );
        self.mode.get_validator_address().map(|addr| {
            let sk: common::SecretKey = self
                .wl_storage
                .read(&pk_key(addr))
                .expect(
                    "A validator should have a public key associated with \
                     it's established account",
                )
                .expect(
                    "A validator should have a public key associated with \
                     it's established account",
                );
            let pk = sk.ref_to();
            wallet.find_key_by_pk(&pk, None).expect(
                "A validator's established keypair should be stored in its \
                 wallet",
            )
        })
    }

    #[cfg(not(feature = "mainnet"))]
    /// Check if the tx has a valid PoW solution. Unlike
    /// `apply_pow_solution_if_valid`, this won't invalidate the solution.
    fn has_valid_pow_solution(
        &self,
        tx: &namada::types::transaction::WrapperTx,
    ) -> bool {
        if let Some(solution) = &tx.pow_solution {
            if let Some(faucet_address) =
                namada::ledger::parameters::read_faucet_account_parameter(
                    &self.wl_storage,
                )
                .expect("Must be able to read faucet account parameter")
            {
                let source = Address::from(&tx.pk);
                return solution
                    .validate(&self.wl_storage, &faucet_address, source)
                    .expect("Must be able to validate PoW solutions");
            }
        }
        false
    }

    #[cfg(not(feature = "mainnet"))]
    /// Get fixed amount of fees for wrapper tx
    fn get_wrapper_tx_fees(&self) -> token::Amount {
        let fees = namada::ledger::parameters::read_wrapper_tx_fees_parameter(
            &self.wl_storage,
        )
        .expect("Must be able to read wrapper tx fees parameter");
        fees.unwrap_or(token::Amount::whole(MIN_FEE))
    }

    #[cfg(not(feature = "mainnet"))]
    /// Check if the tx has a valid PoW solution and if so invalidate it to
    /// prevent replay.
    fn invalidate_pow_solution_if_valid(
        &mut self,
        tx: &namada::types::transaction::WrapperTx,
    ) -> bool {
        if let Some(solution) = &tx.pow_solution {
            if let Some(faucet_address) =
                namada::ledger::parameters::read_faucet_account_parameter(
                    &self.wl_storage,
                )
                .expect("Must be able to read faucet account parameter")
            {
                let source = Address::from(&tx.pk);
                return solution
                    .invalidate_if_valid(
                        &mut self.wl_storage,
                        &faucet_address,
                        &source,
                    )
                    .expect("Must be able to validate PoW solutions");
            }
        }
        false
    }
}

/// Helper functions and types for writing unit tests
/// for the shell
#[cfg(test)]
mod test_utils {
    use std::ops::{Deref, DerefMut};
    use std::path::PathBuf;

    use namada::ledger::storage::mockdb::MockDB;
    use namada::ledger::storage::{update_allowed_conversions, Sha256Hasher};
<<<<<<< HEAD
    use namada::types::address::init_token_storage;
=======
    use namada::proto::{Code, Data};
>>>>>>> fdeaf23f
    use namada::types::chain::ChainId;
    use namada::types::hash::Hash;
    use namada::types::key::*;
    use namada::types::storage::{BlockHash, Epoch, Epochs, Header};
    use namada::types::transaction::{Fee, WrapperTx};
    use tempfile::tempdir;
    use tokio::sync::mpsc::UnboundedReceiver;

    use super::*;
    use crate::facade::tendermint_proto::abci::{
        RequestInitChain, RequestProcessProposal,
    };
    use crate::facade::tendermint_proto::google::protobuf::Timestamp;
    use crate::node::ledger::shims::abcipp_shim_types::shim::request::{
        FinalizeBlock, ProcessedTx,
    };
    use crate::node::ledger::storage::{PersistentDB, PersistentStorageHasher};

    #[derive(Error, Debug)]
    pub enum TestError {
        #[error("Proposal rejected with tx results: {0:?}")]
        #[allow(dead_code)]
        RejectProposal(Vec<ProcessedTx>),
    }

    /// Gets the absolute path to root directory
    pub fn top_level_directory() -> PathBuf {
        let mut current_path = std::env::current_dir()
            .expect("Current directory should exist")
            .canonicalize()
            .expect("Current directory should exist");
        while current_path.file_name().unwrap() != "apps" {
            current_path.pop();
        }
        current_path.pop();
        current_path
    }

    /// Generate a random public/private keypair
    pub(super) fn gen_keypair() -> common::SecretKey {
        use rand::prelude::ThreadRng;
        use rand::thread_rng;

        let mut rng: ThreadRng = thread_rng();
        ed25519::SigScheme::generate(&mut rng).try_to_sk().unwrap()
    }

    /// A wrapper around the shell that implements
    /// Drop so as to clean up the files that it
    /// generates. Also allows illegal state
    /// modifications for testing purposes
    pub(super) struct TestShell {
        pub shell: Shell<MockDB, Sha256Hasher>,
    }

    impl Deref for TestShell {
        type Target = Shell<MockDB, Sha256Hasher>;

        fn deref(&self) -> &Self::Target {
            &self.shell
        }
    }

    impl DerefMut for TestShell {
        fn deref_mut(&mut self) -> &mut Self::Target {
            &mut self.shell
        }
    }

    #[derive(Clone)]
    /// Helper for testing process proposal which has very different
    /// input types depending on whether the ABCI++ feature is on or not.
    pub struct ProcessProposal {
        pub txs: Vec<Vec<u8>>,
    }

    impl TestShell {
        /// Returns a new shell paired with a broadcast receiver, which will
        /// receives any protocol txs sent by the shell.
        pub fn new() -> (Self, UnboundedReceiver<Vec<u8>>) {
            let (sender, receiver) = tokio::sync::mpsc::unbounded_channel();
            let base_dir = tempdir().unwrap().as_ref().canonicalize().unwrap();
            let vp_wasm_compilation_cache = 50 * 1024 * 1024; // 50 kiB
            let tx_wasm_compilation_cache = 50 * 1024 * 1024; // 50 kiB
            (
                Self {
                    shell: Shell::<MockDB, Sha256Hasher>::new(
                        config::Ledger::new(
                            base_dir,
                            Default::default(),
                            TendermintMode::Validator,
                        ),
                        top_level_directory().join("wasm"),
                        sender,
                        None,
                        vp_wasm_compilation_cache,
                        tx_wasm_compilation_cache,
                        address::nam(),
                    ),
                },
                receiver,
            )
        }

        /// Forward a InitChain request and expect a success
        pub fn init_chain(
            &mut self,
            req: RequestInitChain,
            num_validators: u64,
        ) {
            self.shell
                .init_chain(req, num_validators)
                .expect("Test shell failed to initialize");
        }

        /// Forward a ProcessProposal request and extract the relevant
        /// response data to return
        pub fn process_proposal(
            &mut self,
            req: ProcessProposal,
        ) -> std::result::Result<Vec<ProcessedTx>, TestError> {
            let resp = self.shell.process_proposal(RequestProcessProposal {
                txs: req.txs.clone(),
                ..Default::default()
            });
            let results = resp
                .tx_results
                .into_iter()
                .zip(req.txs.into_iter())
                .map(|(res, tx_bytes)| ProcessedTx {
                    result: res,
                    tx: tx_bytes,
                })
                .collect();
            if resp.status != 1 {
                Err(TestError::RejectProposal(results))
            } else {
                Ok(results)
            }
        }

        /// Forward a FinalizeBlock request return a vector of
        /// the events created for each transaction
        pub fn finalize_block(
            &mut self,
            req: FinalizeBlock,
        ) -> Result<Vec<Event>> {
            match self.shell.finalize_block(req) {
                Ok(resp) => Ok(resp.events),
                Err(err) => Err(err),
            }
        }

        /// Add a wrapper tx to the queue of txs to be decrypted
        /// in the current block proposal
        #[cfg(test)]
        pub fn enqueue_tx(&mut self, tx: Tx) {
            self.shell.wl_storage.storage.tx_queue.push(TxInQueue {
                tx,
                #[cfg(not(feature = "mainnet"))]
                has_valid_pow: false,
            });
        }
    }

    /// Start a new test shell and initialize it. Returns the shell paired with
    /// a broadcast receiver, which will receives any protocol txs sent by the
    /// shell.
    pub(super) fn setup(
        num_validators: u64,
    ) -> (TestShell, UnboundedReceiver<Vec<u8>>) {
        let (mut test, receiver) = TestShell::new();
        test.init_chain(
            RequestInitChain {
                time: Some(Timestamp {
                    seconds: 0,
                    nanos: 0,
                }),
                chain_id: ChainId::default().to_string(),
                ..Default::default()
            },
            num_validators,
        );
        (test, receiver)
    }

    /// This is just to be used in testing. It is not
    /// a meaningful default.
    impl Default for FinalizeBlock {
        fn default() -> Self {
            FinalizeBlock {
                hash: BlockHash([0u8; 32]),
                header: Header {
                    hash: Hash([0; 32]),
                    time: DateTimeUtc::now(),
                    next_validators_hash: Hash([0; 32]),
                },
                byzantine_validators: vec![],
                txs: vec![],
                proposer_address: vec![],
                votes: vec![],
            }
        }
    }

    /// We test that on shell shutdown, the tx queue gets persisted in a DB, and
    /// on startup it is read successfully
    #[test]
    fn test_tx_queue_persistence() {
        let base_dir = tempdir().unwrap().as_ref().canonicalize().unwrap();
        // we have to use RocksDB for this test
        let (sender, _) = tokio::sync::mpsc::unbounded_channel();
        let vp_wasm_compilation_cache = 50 * 1024 * 1024; // 50 kiB
        let tx_wasm_compilation_cache = 50 * 1024 * 1024; // 50 kiB
        let native_token = address::nam();
        let mut shell = Shell::<PersistentDB, PersistentStorageHasher>::new(
            config::Ledger::new(
                base_dir.clone(),
                Default::default(),
                TendermintMode::Validator,
            ),
            top_level_directory().join("wasm"),
            sender.clone(),
            None,
            vp_wasm_compilation_cache,
            tx_wasm_compilation_cache,
            native_token.clone(),
        );
        shell
            .wl_storage
            .storage
            .begin_block(BlockHash::default(), BlockHeight(1))
            .expect("begin_block failed");
        init_token_storage(&mut shell.wl_storage, 60);
        let keypair = gen_keypair();
        // enqueue a wrapper tx
        let mut wrapper = Tx::new(TxType::Wrapper(Box::new(WrapperTx::new(
            Fee {
                amount: 0.into(),
                token: native_token,
            },
            &keypair,
            Epoch(0),
            0.into(),
            #[cfg(not(feature = "mainnet"))]
            None,
        ))));
        wrapper.header.chain_id = shell.chain_id.clone();
        wrapper.set_code(Code::new("wasm_code".as_bytes().to_owned()));
        wrapper.set_data(Data::new("transaction data".as_bytes().to_owned()));
        wrapper.encrypt(&Default::default());

        shell.wl_storage.storage.tx_queue.push(TxInQueue {
            tx: wrapper,
            #[cfg(not(feature = "mainnet"))]
            has_valid_pow: false,
        });
        // Artificially increase the block height so that chain
        // will read the new block when restarted
        let mut pred_epochs: Epochs = Default::default();
        pred_epochs.new_epoch(BlockHeight(1), 1000);
        update_allowed_conversions(&mut shell.wl_storage)
            .expect("update conversions failed");
        shell.wl_storage.commit_block().expect("commit failed");

        // Drop the shell
        std::mem::drop(shell);

        // Reboot the shell and check that the queue was restored from DB
        let shell = Shell::<PersistentDB, PersistentStorageHasher>::new(
            config::Ledger::new(
                base_dir,
                Default::default(),
                TendermintMode::Validator,
            ),
            top_level_directory().join("wasm"),
            sender,
            None,
            vp_wasm_compilation_cache,
            tx_wasm_compilation_cache,
            address::nam(),
        );
        assert!(!shell.wl_storage.storage.tx_queue.is_empty());
    }
}

/// Test the failure cases of [`mempool_validate`]
#[cfg(test)]
mod test_mempool_validate {
    use namada::proof_of_stake::Epoch;
    use namada::proto::{Code, Data, Section, Signature, Tx};
    use namada::types::transaction::{Fee, WrapperTx};

    use super::test_utils::TestShell;
    use super::{MempoolTxType, *};

    /// Mempool validation must reject unsigned wrappers
    #[test]
    fn test_missing_signature() {
        let (shell, _) = TestShell::new();

        let keypair = super::test_utils::gen_keypair();

        let mut unsigned_wrapper =
            Tx::new(TxType::Wrapper(Box::new(WrapperTx::new(
                Fee {
                    amount: 100.into(),
                    token: shell.wl_storage.storage.native_token.clone(),
                },
                &keypair,
                Epoch(0),
                0.into(),
                #[cfg(not(feature = "mainnet"))]
                None,
            ))));
        unsigned_wrapper.header.chain_id = shell.chain_id.clone();
        unsigned_wrapper.set_code(Code::new("wasm_code".as_bytes().to_owned()));
        unsigned_wrapper
            .set_data(Data::new("transaction data".as_bytes().to_owned()));
        unsigned_wrapper.encrypt(&Default::default());

        let mut result = shell.mempool_validate(
            unsigned_wrapper.to_bytes().as_ref(),
            MempoolTxType::NewTransaction,
        );
        assert_eq!(result.code, u32::from(ErrorCodes::InvalidSig));
        result = shell.mempool_validate(
            unsigned_wrapper.to_bytes().as_ref(),
            MempoolTxType::RecheckTransaction,
        );
        assert_eq!(result.code, u32::from(ErrorCodes::InvalidSig));
    }

    /// Mempool validation must reject wrappers with an invalid signature
    #[test]
    fn test_invalid_signature() {
        let (shell, _) = TestShell::new();

        let keypair = super::test_utils::gen_keypair();

        let mut invalid_wrapper =
            Tx::new(TxType::Wrapper(Box::new(WrapperTx::new(
                Fee {
                    amount: 100.into(),
                    token: shell.wl_storage.storage.native_token.clone(),
                },
                &keypair,
                Epoch(0),
                0.into(),
                #[cfg(not(feature = "mainnet"))]
                None,
            ))));
        invalid_wrapper.header.chain_id = shell.chain_id.clone();
        invalid_wrapper.set_code(Code::new("wasm_code".as_bytes().to_owned()));
        invalid_wrapper
            .set_data(Data::new("transaction data".as_bytes().to_owned()));
        invalid_wrapper.add_section(Section::Signature(Signature::new(
            &invalid_wrapper.header_hash(),
            &keypair,
        )));
        invalid_wrapper.encrypt(&Default::default());

        // we mount a malleability attack to try and remove the fee
        let mut new_wrapper =
            invalid_wrapper.header().wrapper().expect("Test failed");
        new_wrapper.fee.amount = 0.into();
        invalid_wrapper.update_header(TxType::Wrapper(Box::new(new_wrapper)));

        let mut result = shell.mempool_validate(
            invalid_wrapper.to_bytes().as_ref(),
            MempoolTxType::NewTransaction,
        );
        assert_eq!(result.code, u32::from(ErrorCodes::InvalidSig));
        result = shell.mempool_validate(
            invalid_wrapper.to_bytes().as_ref(),
            MempoolTxType::RecheckTransaction,
        );
        assert_eq!(result.code, u32::from(ErrorCodes::InvalidSig));
    }

    /// Mempool validation must reject non-wrapper txs
    #[test]
    fn test_wrong_tx_type() {
        let (shell, _) = TestShell::new();

        // Test Raw TxType
        let mut tx = Tx::new(TxType::Raw);
        tx.header.chain_id = shell.chain_id.clone();
        tx.set_code(Code::new("wasm_code".as_bytes().to_owned()));

        let result = shell.mempool_validate(
            tx.to_bytes().as_ref(),
            MempoolTxType::NewTransaction,
        );
        assert_eq!(result.code, u32::from(ErrorCodes::InvalidTx));
        assert_eq!(result.log, "Unsupported tx type")
    }

    /// Mempool validation must reject already applied wrapper and decrypted
    /// transactions
    #[test]
    fn test_replay_attack() {
        let (mut shell, _) = TestShell::new();

        let keypair = super::test_utils::gen_keypair();

        let mut wrapper = Tx::new(TxType::Wrapper(Box::new(WrapperTx::new(
            Fee {
                amount: 100.into(),
                token: shell.wl_storage.storage.native_token.clone(),
            },
            &keypair,
            Epoch(0),
            0.into(),
            #[cfg(not(feature = "mainnet"))]
            None,
        ))));
        wrapper.header.chain_id = shell.chain_id.clone();
        wrapper.set_code(Code::new("wasm_code".as_bytes().to_owned()));
        wrapper.set_data(Data::new("transaction data".as_bytes().to_owned()));
        wrapper.add_section(Section::Signature(Signature::new(
            &wrapper.header_hash(),
            &keypair,
        )));
        wrapper.encrypt(&Default::default());

        // Write wrapper hash to storage
        let wrapper_hash = wrapper.header_hash();
        let wrapper_hash_key =
            replay_protection::get_tx_hash_key(&wrapper_hash);
        shell
            .wl_storage
            .storage
            .write(&wrapper_hash_key, wrapper_hash)
            .expect("Test failed");

        // Try wrapper tx replay attack
        let result = shell.mempool_validate(
            wrapper.to_bytes().as_ref(),
            MempoolTxType::NewTransaction,
        );
        assert_eq!(result.code, u32::from(ErrorCodes::ReplayTx));
        assert_eq!(
            result.log,
            format!(
                "Wrapper transaction hash {} already in storage, replay \
                 attempt",
                wrapper_hash
            )
        );

        let result = shell.mempool_validate(
            wrapper.to_bytes().as_ref(),
            MempoolTxType::RecheckTransaction,
        );
        assert_eq!(result.code, u32::from(ErrorCodes::ReplayTx));
        assert_eq!(
            result.log,
            format!(
                "Wrapper transaction hash {} already in storage, replay \
                 attempt",
                wrapper_hash
            )
        );

        let inner_tx_hash =
            wrapper.clone().update_header(TxType::Raw).header_hash();
        // Write inner hash in storage
        let inner_hash_key = replay_protection::get_tx_hash_key(&inner_tx_hash);
        shell
            .wl_storage
            .storage
            .write(&inner_hash_key, inner_tx_hash)
            .expect("Test failed");

        // Try inner tx replay attack
        let result = shell.mempool_validate(
            wrapper.to_bytes().as_ref(),
            MempoolTxType::NewTransaction,
        );
        assert_eq!(result.code, u32::from(ErrorCodes::ReplayTx));
        assert_eq!(
            result.log,
            format!(
                "Inner transaction hash {} already in storage, replay attempt",
                inner_tx_hash
            )
        );

        let result = shell.mempool_validate(
            wrapper.to_bytes().as_ref(),
            MempoolTxType::RecheckTransaction,
        );
        assert_eq!(result.code, u32::from(ErrorCodes::ReplayTx));
        assert_eq!(
            result.log,
            format!(
                "Inner transaction hash {} already in storage, replay attempt",
                inner_tx_hash
            )
        )
    }

    /// Check that a transaction with a wrong chain id gets discarded
    #[test]
    fn test_wrong_chain_id() {
        let (shell, _) = TestShell::new();

        let keypair = super::test_utils::gen_keypair();

        let wrong_chain_id = ChainId("Wrong chain id".to_string());
        let mut tx = Tx::new(TxType::Raw);
        tx.header.chain_id = wrong_chain_id.clone();
        tx.set_code(Code::new("wasm_code".as_bytes().to_owned()));
        tx.set_data(Data::new("transaction data".as_bytes().to_owned()));
        tx.add_section(Section::Signature(Signature::new(
            &tx.header_hash(),
            &keypair,
        )));

        let result = shell.mempool_validate(
            tx.to_bytes().as_ref(),
            MempoolTxType::NewTransaction,
        );
        assert_eq!(result.code, u32::from(ErrorCodes::InvalidChainId));
        assert_eq!(
            result.log,
            format!(
                "Tx carries a wrong chain id: expected {}, found {}",
                shell.chain_id, wrong_chain_id
            )
        )
    }

    /// Check that an expired transaction gets rejected
    #[test]
    fn test_expired_tx() {
        let (shell, _) = TestShell::new();

        let keypair = super::test_utils::gen_keypair();

        let mut tx = Tx::new(TxType::Raw);
        tx.header.expiration = Some(DateTimeUtc::now());
        tx.header.chain_id = shell.chain_id.clone();
        tx.set_code(Code::new("wasm_code".as_bytes().to_owned()));
        tx.set_data(Data::new("transaction data".as_bytes().to_owned()));
        tx.add_section(Section::Signature(Signature::new(
            &tx.header_hash(),
            &keypair,
        )));

        let result = shell.mempool_validate(
            tx.to_bytes().as_ref(),
            MempoolTxType::NewTransaction,
        );
        assert_eq!(result.code, u32::from(ErrorCodes::ExpiredTx));
    }
}<|MERGE_RESOLUTION|>--- conflicted
+++ resolved
@@ -1001,11 +1001,8 @@
 
     use namada::ledger::storage::mockdb::MockDB;
     use namada::ledger::storage::{update_allowed_conversions, Sha256Hasher};
-<<<<<<< HEAD
+    use namada::proto::{Code, Data};
     use namada::types::address::init_token_storage;
-=======
-    use namada::proto::{Code, Data};
->>>>>>> fdeaf23f
     use namada::types::chain::ChainId;
     use namada::types::hash::Hash;
     use namada::types::key::*;
