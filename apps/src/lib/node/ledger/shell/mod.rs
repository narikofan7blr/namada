//! The ledger shell connects the ABCI++ interface with the Namada ledger app.
//!
//! Any changes applied before [`Shell::finalize_block`] might have to be
//! reverted, so any changes applied in the methods [`Shell::prepare_proposal`]
//! and [`Shell::process_proposal`] must be also reverted
//! (unless we can simply overwrite them in the next block).
//! More info in <https://github.com/anoma/namada/issues/362>.
mod block_space_alloc;
mod finalize_block;
mod governance;
mod init_chain;
mod prepare_proposal;
mod process_proposal;
mod queries;
mod stats;

use std::collections::HashSet;
use std::convert::{TryFrom, TryInto};
use std::mem;
use std::path::{Path, PathBuf};
#[allow(unused_imports)]
use std::rc::Rc;

use borsh::{BorshDeserialize, BorshSerialize};
use namada::ledger::events::log::EventLog;
use namada::ledger::events::Event;
use namada::ledger::gas::BlockGasMeter;
use namada::ledger::pos::namada_proof_of_stake::types::{
    ConsensusValidator, ValidatorSetUpdate,
};
use namada::ledger::storage::write_log::WriteLog;
use namada::ledger::storage::{
    DBIter, Sha256Hasher, Storage, StorageHasher, WlStorage, DB,
};
use namada::ledger::storage_api::{self, StorageRead};
use namada::ledger::{ibc, pos, protocol, replay_protection};
use namada::proof_of_stake::{self, read_pos_params, slash};
use namada::proto::{self, Tx};
use namada::types::address::{masp, masp_tx_key, Address};
use namada::types::chain::ChainId;
use namada::types::internal::WrapperTxInQueue;
use namada::types::key::*;
use namada::types::storage::{BlockHeight, Key, TxIndex};
use namada::types::time::{DateTimeUtc, TimeZone, Utc};
use namada::types::token::{self};
#[cfg(not(feature = "mainnet"))]
use namada::types::transaction::MIN_FEE;
use namada::types::transaction::{
    hash_tx, process_tx, verify_decrypted_correctly, AffineCurve, DecryptedTx,
    EllipticCurve, PairingEngine, TxType,
};
use namada::types::{address, hash};
use namada::vm::wasm::{TxCache, VpCache};
use namada::vm::WasmCacheRwAccess;
use num_derive::{FromPrimitive, ToPrimitive};
use num_traits::{FromPrimitive, ToPrimitive};
use thiserror::Error;
use tokio::sync::mpsc::UnboundedSender;

use crate::config::{genesis, TendermintMode};
#[cfg(feature = "abcipp")]
use crate::facade::tendermint_proto::abci::response_verify_vote_extension::VerifyStatus;
use crate::facade::tendermint_proto::abci::{
    Misbehavior as Evidence, MisbehaviorType as EvidenceType, ValidatorUpdate,
};
use crate::facade::tendermint_proto::crypto::public_key;
use crate::facade::tendermint_proto::google::protobuf::Timestamp;
use crate::facade::tower_abci::{request, response};
use crate::node::ledger::shims::abcipp_shim_types::shim;
use crate::node::ledger::shims::abcipp_shim_types::shim::response::TxResult;
use crate::node::ledger::{storage, tendermint_node};
#[allow(unused_imports)]
use crate::wallet::ValidatorData;
use crate::{config, wallet};

fn key_to_tendermint(
    pk: &common::PublicKey,
) -> std::result::Result<public_key::Sum, ParsePublicKeyError> {
    match pk {
        common::PublicKey::Ed25519(_) => ed25519::PublicKey::try_from_pk(pk)
            .map(|pk| public_key::Sum::Ed25519(pk.try_to_vec().unwrap())),
        common::PublicKey::Secp256k1(_) => {
            secp256k1::PublicKey::try_from_pk(pk)
                .map(|pk| public_key::Sum::Secp256k1(pk.try_to_vec().unwrap()))
        }
    }
}

#[derive(Error, Debug)]
pub enum Error {
    #[error("Error removing the DB data: {0}")]
    RemoveDB(std::io::Error),
    #[error("chain ID mismatch: {0}")]
    ChainId(String),
    #[error("Error decoding a transaction from bytes: {0}")]
    TxDecoding(proto::Error),
    #[error("Error trying to apply a transaction: {0}")]
    TxApply(protocol::Error),
    #[error("Gas limit exceeding while applying transactions in block")]
    GasOverflow,
    #[error("{0}")]
    Tendermint(tendermint_node::Error),
    #[error("Server error: {0}")]
    TowerServer(String),
    #[error("{0}")]
    Broadcaster(tokio::sync::mpsc::error::TryRecvError),
    #[error("Error executing proposal {0}: {1}")]
    BadProposal(u64, String),
    #[error("Error reading wasm: {0}")]
    ReadingWasm(#[from] eyre::Error),
    #[error("Error reading from or writing to storage: {0}")]
    StorageApi(#[from] storage_api::Error),
}

impl From<Error> for TxResult {
    fn from(err: Error) -> Self {
        TxResult {
            code: 1,
            info: err.to_string(),
        }
    }
}

/// The different error codes that the ledger may
/// send back to a client indicating the status
/// of their submitted tx
#[derive(Debug, Copy, Clone, FromPrimitive, ToPrimitive, PartialEq)]
pub enum ErrorCodes {
    Ok = 0,
    InvalidDecryptedChainId = 1,
    ExpiredDecryptedTx = 2,
    WasmRuntimeError = 3,
<<<<<<< HEAD
    InvalidOrder = 4,
    ExtraTxs = 5,
    Undecryptable = 6,
    AllocationError = 7,
    ReplayTx = 8,
    InvalidChainId = 9,
    InvalidDecryptedChainId = 10,
}

impl ErrorCodes {
    /// Checks if the given [`ErrorCodes`] value is a protocol level error,
    /// that can be recovered from at the finalize block stage.
    pub const fn is_recoverable(&self) -> bool {
        use ErrorCodes::*;
        // NOTE: pattern match on all `ErrorCodes` variants, in order
        // to catch potential bugs when adding new codes
        match self {
            Ok | InvalidDecryptedChainId => true,
            InvalidTx | InvalidSig | WasmRuntimeError | InvalidOrder
            | ExtraTxs | Undecryptable | AllocationError | ReplayTx
            | InvalidChainId => false,
        }
    }
=======
    InvalidTx = 4,
    InvalidSig = 5,
    InvalidOrder = 6,
    ExtraTxs = 7,
    Undecryptable = 8,
    ReplayTx = 9,
    InvalidChainId = 10,
    ExpiredTx = 11,
>>>>>>> 76ad54b5
}

impl From<ErrorCodes> for u32 {
    fn from(code: ErrorCodes) -> u32 {
        code.to_u32().unwrap()
    }
}

impl From<ErrorCodes> for String {
    fn from(code: ErrorCodes) -> String {
        u32::from(code).to_string()
    }
}

pub type Result<T> = std::result::Result<T, Error>;

pub fn reset(config: config::Ledger) -> Result<()> {
    // simply nuke the DB files
    let db_path = &config.db_dir();
    match std::fs::remove_dir_all(db_path) {
        Err(e) if e.kind() == std::io::ErrorKind::NotFound => (),
        res => res.map_err(Error::RemoveDB)?,
    };
    // reset Tendermint state
    tendermint_node::reset(config.tendermint_dir())
        .map_err(Error::Tendermint)?;
    Ok(())
}

#[derive(Debug)]
#[allow(dead_code, clippy::large_enum_variant)]
pub(super) enum ShellMode {
    Validator {
        data: ValidatorData,
        broadcast_sender: UnboundedSender<Vec<u8>>,
    },
    Full,
    Seed,
}

#[allow(dead_code)]
impl ShellMode {
    /// Get the validator address if ledger is in validator mode
    pub fn get_validator_address(&self) -> Option<&address::Address> {
        match &self {
            ShellMode::Validator { data, .. } => Some(&data.address),
            _ => None,
        }
    }
}

#[derive(Clone, Debug)]
pub enum MempoolTxType {
    /// A transaction that has not been validated by this node before
    NewTransaction,
    /// A transaction that has been validated at some previous level that may
    /// need to be validated again
    RecheckTransaction,
}

#[derive(Debug)]
pub struct Shell<D = storage::PersistentDB, H = Sha256Hasher>
where
    D: DB + for<'iter> DBIter<'iter> + Sync + 'static,
    H: StorageHasher + Sync + 'static,
{
    /// The id of the current chain
    #[allow(dead_code)]
    chain_id: ChainId,
    /// The persistent storage with write log
    pub(super) wl_storage: WlStorage<D, H>,
    /// Gas meter for the current block
    gas_meter: BlockGasMeter,
    /// Byzantine validators given from ABCI++ `prepare_proposal` are stored in
    /// this field. They will be slashed when we finalize the block.
    byzantine_validators: Vec<Evidence>,
    /// Path to the base directory with DB data and configs
    #[allow(dead_code)]
    base_dir: PathBuf,
    /// Path to the WASM directory for files used in the genesis block.
    wasm_dir: PathBuf,
    /// Information about the running shell instance
    #[allow(dead_code)]
    mode: ShellMode,
    /// VP WASM compilation cache
    vp_wasm_cache: VpCache<WasmCacheRwAccess>,
    /// Tx WASM compilation cache
    tx_wasm_cache: TxCache<WasmCacheRwAccess>,
    /// Taken from config `storage_read_past_height_limit`. When set, will
    /// limit the how many block heights in the past can the storage be
    /// queried for reading values.
    storage_read_past_height_limit: Option<u64>,
    /// Proposal execution tracking
    pub proposal_data: HashSet<u64>,
    /// Log of events emitted by `FinalizeBlock` ABCI calls.
    event_log: EventLog,
}

impl<D, H> Shell<D, H>
where
    D: DB + for<'iter> DBIter<'iter> + Sync + 'static,
    H: StorageHasher + Sync + 'static,
{
    /// Create a new shell from a path to a database and a chain id. Looks
    /// up the database with this data and tries to load the last state.
    pub fn new(
        config: config::Ledger,
        wasm_dir: PathBuf,
        broadcast_sender: UnboundedSender<Vec<u8>>,
        db_cache: Option<&D::Cache>,
        vp_wasm_compilation_cache: u64,
        tx_wasm_compilation_cache: u64,
        native_token: Address,
    ) -> Self {
        let chain_id = config.chain_id;
        let db_path = config.shell.db_dir(&chain_id);
        let base_dir = config.shell.base_dir;
        let mode = config.tendermint.tendermint_mode;
        let storage_read_past_height_limit =
            config.shell.storage_read_past_height_limit;
        if !Path::new(&base_dir).is_dir() {
            std::fs::create_dir(&base_dir)
                .expect("Creating directory for Namada should not fail");
        }
        // load last state from storage
        let mut storage = Storage::open(
            db_path,
            chain_id.clone(),
            native_token,
            db_cache,
            config.shell.storage_read_past_height_limit,
        );
        storage
            .load_last_state()
            .map_err(|e| {
                tracing::error!("Cannot load the last state from the DB {}", e);
            })
            .expect("PersistentStorage cannot be initialized");

        let vp_wasm_cache_dir =
            base_dir.join(chain_id.as_str()).join("vp_wasm_cache");
        let tx_wasm_cache_dir =
            base_dir.join(chain_id.as_str()).join("tx_wasm_cache");
        // load in keys and address from wallet if mode is set to `Validator`
        let mode = match mode {
            TendermintMode::Validator => {
                #[cfg(not(feature = "dev"))]
                {
                    let wallet_path = &base_dir.join(chain_id.as_str());
                    let genesis_path =
                        &base_dir.join(format!("{}.toml", chain_id.as_str()));
                    tracing::debug!(
                        "{}",
                        wallet_path.as_path().to_str().unwrap()
                    );
                    let wallet = wallet::Wallet::load_or_new_from_genesis(
                        wallet_path,
                        genesis::genesis_config::open_genesis_config(
                            genesis_path,
                        )
                        .unwrap(),
                    );
                    wallet
                        .take_validator_data()
                        .map(|data| ShellMode::Validator {
                            data,
                            broadcast_sender,
                        })
                        .expect(
                            "Validator data should have been stored in the \
                             wallet",
                        )
                }
                #[cfg(feature = "dev")]
                {
                    let validator_keys = wallet::defaults::validator_keys();
                    ShellMode::Validator {
                        data: wallet::ValidatorData {
                            address: wallet::defaults::validator_address(),
                            keys: wallet::ValidatorKeys {
                                protocol_keypair: validator_keys.0,
                                dkg_keypair: Some(validator_keys.1),
                            },
                        },
                        broadcast_sender,
                    }
                }
            }
            TendermintMode::Full => ShellMode::Full,
            TendermintMode::Seed => ShellMode::Seed,
        };

        let wl_storage = WlStorage {
            storage,
            write_log: WriteLog::default(),
        };
        Self {
            chain_id,
            wl_storage,
            gas_meter: BlockGasMeter::default(),
            byzantine_validators: vec![],
            base_dir,
            wasm_dir,
            mode,
            vp_wasm_cache: VpCache::new(
                vp_wasm_cache_dir,
                vp_wasm_compilation_cache as usize,
            ),
            tx_wasm_cache: TxCache::new(
                tx_wasm_cache_dir,
                tx_wasm_compilation_cache as usize,
            ),
            storage_read_past_height_limit,
            proposal_data: HashSet::new(),
            // TODO: config event log params
            event_log: EventLog::default(),
        }
    }

    /// Return a reference to the [`EventLog`].
    #[inline]
    pub fn event_log(&self) -> &EventLog {
        &self.event_log
    }

    /// Return a mutable reference to the [`EventLog`].
    #[inline]
    pub fn event_log_mut(&mut self) -> &mut EventLog {
        &mut self.event_log
    }

    /// Iterate over the wrapper txs in order
    #[allow(dead_code)]
    fn iter_tx_queue(&mut self) -> impl Iterator<Item = &WrapperTxInQueue> {
        self.wl_storage.storage.tx_queue.iter()
    }

    /// Load the Merkle root hash and the height of the last committed block, if
    /// any. This is returned when ABCI sends an `info` request.
    pub fn last_state(&mut self) -> response::Info {
        let mut response = response::Info::default();
        let result = self.wl_storage.storage.get_state();

        match result {
            Some((root, height)) => {
                tracing::info!(
                    "Last state root hash: {}, height: {}",
                    root,
                    height
                );
                response.last_block_app_hash = root.0;
                response.last_block_height =
                    height.try_into().expect("Invalid block height");
            }
            None => {
                tracing::info!(
                    "No state could be found, chain is not initialized"
                );
            }
        };

        response
    }

    /// Takes the optional tendermint timestamp of the block: if it's Some than
    /// converts it to a [`DateTimeUtc`], otherwise retrieve from self the
    /// time of the last block committed
    pub fn get_block_timestamp(
        &self,
        tendermint_block_time: Option<Timestamp>,
    ) -> DateTimeUtc {
        if let Some(t) = tendermint_block_time {
            if let Ok(t) = t.try_into() {
                return t;
            }
        }
        // Default to last committed block time
        self.wl_storage
            .storage
            .get_last_block_timestamp()
            .expect("Failed to retrieve last block timestamp")
    }

    /// Read the value for a storage key dropping any error
    pub fn read_storage_key<T>(&self, key: &Key) -> Option<T>
    where
        T: Clone + BorshDeserialize,
    {
        let result = self.wl_storage.storage.read(key);

        match result {
            Ok((bytes, _gas)) => match bytes {
                Some(bytes) => match T::try_from_slice(&bytes) {
                    Ok(value) => Some(value),
                    Err(_) => None,
                },
                None => None,
            },
            Err(_) => None,
        }
    }

    /// Read the bytes for a storage key dropping any error
    pub fn read_storage_key_bytes(&self, key: &Key) -> Option<Vec<u8>> {
        let result = self.wl_storage.storage.read(key);

        match result {
            Ok((bytes, _gas)) => bytes,
            Err(_) => None,
        }
    }

    /// Apply PoS slashes from the evidence
    fn slash(&mut self) {
        if !self.byzantine_validators.is_empty() {
            let byzantine_validators =
                mem::take(&mut self.byzantine_validators);
            // TODO: resolve this unwrap() better
            let pos_params = read_pos_params(&self.wl_storage).unwrap();
            let current_epoch = self.wl_storage.storage.block.epoch;
            for evidence in byzantine_validators {
                tracing::info!("Processing evidence {evidence:?}.");
                let evidence_height = match u64::try_from(evidence.height) {
                    Ok(height) => height,
                    Err(err) => {
                        tracing::error!(
                            "Unexpected evidence block height {}",
                            err
                        );
                        continue;
                    }
                };
                let evidence_epoch = match self
                    .wl_storage
                    .storage
                    .block
                    .pred_epochs
                    .get_epoch(BlockHeight(evidence_height))
                {
                    Some(epoch) => epoch,
                    None => {
                        tracing::error!(
                            "Couldn't find epoch for evidence block height {}",
                            evidence_height
                        );
                        continue;
                    }
                };
                if evidence_epoch + pos_params.unbonding_len <= current_epoch {
                    tracing::info!(
                        "Skipping outdated evidence from epoch \
                         {evidence_epoch}"
                    );
                    continue;
                }
                let slash_type = match EvidenceType::from_i32(evidence.r#type) {
                    Some(r#type) => match r#type {
                        EvidenceType::DuplicateVote => {
                            pos::types::SlashType::DuplicateVote
                        }
                        EvidenceType::LightClientAttack => {
                            pos::types::SlashType::LightClientAttack
                        }
                        EvidenceType::Unknown => {
                            tracing::error!(
                                "Unknown evidence: {:#?}",
                                evidence
                            );
                            continue;
                        }
                    },
                    None => {
                        tracing::error!(
                            "Unexpected evidence type {}",
                            evidence.r#type
                        );
                        continue;
                    }
                };
                let validator_raw_hash = match evidence.validator {
                    Some(validator) => tm_raw_hash_to_string(validator.address),
                    None => {
                        tracing::error!(
                            "Evidence without a validator {:#?}",
                            evidence
                        );
                        continue;
                    }
                };
                let validator =
                    match proof_of_stake::find_validator_by_raw_hash(
                        &self.wl_storage,
                        &validator_raw_hash,
                    )
                    .expect("Must be able to read storage")
                    {
                        Some(validator) => validator,
                        None => {
                            tracing::error!(
                                "Cannot find validator's address from raw \
                                 hash {}",
                                validator_raw_hash
                            );
                            continue;
                        }
                    };
                tracing::info!(
                    "Slashing {} for {} in epoch {}, block height {}",
                    validator,
                    slash_type,
                    evidence_epoch,
                    evidence_height
                );
                if let Err(err) = slash(
                    &mut self.wl_storage,
                    &pos_params,
                    current_epoch,
                    evidence_epoch,
                    evidence_height,
                    slash_type,
                    &validator,
                ) {
                    tracing::error!("Error in slashing: {}", err);
                }
            }
        }
    }

    /// INVARIANT: This method must be stateless.
    #[cfg(feature = "abcipp")]
    pub fn extend_vote(
        &self,
        _req: request::ExtendVote,
    ) -> response::ExtendVote {
        Default::default()
    }

    /// INVARIANT: This method must be stateless.
    #[cfg(feature = "abcipp")]
    pub fn verify_vote_extension(
        &self,
        _req: request::VerifyVoteExtension,
    ) -> response::VerifyVoteExtension {
        response::VerifyVoteExtension {
            status: VerifyStatus::Accept as i32,
        }
    }

    /// Commit a block. Persist the application state and return the Merkle root
    /// hash.
    pub fn commit(&mut self) -> response::Commit {
        let mut response = response::Commit::default();
        // commit block's data from write log and store the in DB
        self.wl_storage.commit_block().unwrap_or_else(|e| {
            tracing::error!(
                "Encountered a storage error while committing a block {:?}",
                e
            )
        });

        let root = self.wl_storage.storage.merkle_root();
        tracing::info!(
            "Committed block hash: {}, height: {}",
            root,
            self.wl_storage.storage.last_height,
        );
        response.data = root.0;
        response
    }

    /// Validate a transaction request. On success, the transaction will
    /// included in the mempool and propagated to peers, otherwise it will be
    /// rejected.
    ///
    /// Error codes:
    ///    0: Ok
    ///    1: Invalid tx
    ///    2: Tx is invalidly signed
    ///    7: Replay attack
    ///    8: Invalid chain id in tx
    pub fn mempool_validate(
        &self,
        tx_bytes: &[u8],
        r#_type: MempoolTxType,
    ) -> response::CheckTx {
        let mut response = response::CheckTx::default();

        // Tx format check
        let tx = match Tx::try_from(tx_bytes).map_err(Error::TxDecoding) {
            Ok(t) => t,
            Err(msg) => {
                response.code = ErrorCodes::InvalidTx.into();
                response.log = msg.to_string();
                return response;
            }
        };

        // Tx chain id
        if tx.chain_id != self.chain_id {
            response.code = ErrorCodes::InvalidChainId.into();
            response.log = format!(
                "Tx carries a wrong chain id: expected {}, found {}",
                self.chain_id, tx.chain_id
            );
            return response;
        }

        // Tx expiration
        if let Some(exp) = tx.expiration {
            let last_block_timestamp = self.get_block_timestamp(None);

            if last_block_timestamp > exp {
                response.code = ErrorCodes::ExpiredTx.into();
                response.log = format!(
                    "Tx expired at {:#?}, last committed block time: {:#?}",
                    exp, last_block_timestamp
                );
                return response;
            }
        }

        // Tx signature check
        let tx_type = match process_tx(tx) {
            Ok(ty) => ty,
            Err(msg) => {
                response.code = ErrorCodes::InvalidSig.into();
                response.log = msg.to_string();
                return response;
            }
        };

        // Tx type check
        if let TxType::Wrapper(wrapper) = tx_type {
            // Replay protection check
            let inner_hash_key =
                replay_protection::get_tx_hash_key(&wrapper.tx_hash);
            if self
                .wl_storage
                .storage
                .has_key(&inner_hash_key)
                .expect("Error while checking inner tx hash key in storage")
                .0
            {
                response.code = ErrorCodes::ReplayTx.into();
                response.log = format!(
                    "Inner transaction hash {} already in storage, replay \
                     attempt",
                    wrapper.tx_hash
                );
                return response;
            }

            let tx =
                Tx::try_from(tx_bytes).expect("Deserialization shouldn't fail");
            let wrapper_hash = hash::Hash(tx.unsigned_hash());
            let wrapper_hash_key =
                replay_protection::get_tx_hash_key(&wrapper_hash);
            if self
                .wl_storage
                .storage
                .has_key(&wrapper_hash_key)
                .expect("Error while checking wrapper tx hash key in storage")
                .0
            {
                response.code = ErrorCodes::ReplayTx.into();
                response.log = format!(
                    "Wrapper transaction hash {} already in storage, replay \
                     attempt",
                    wrapper_hash
                );
                return response;
            }

            // Check balance for fee
            let fee_payer = if wrapper.pk != masp_tx_key().ref_to() {
                wrapper.fee_payer()
            } else {
                masp()
            };
            // check that the fee payer has sufficient balance
            let balance = self.get_balance(&wrapper.fee.token, &fee_payer);

            // In testnets with a faucet, tx is allowed to skip fees if
            // it includes a valid PoW
            #[cfg(not(feature = "mainnet"))]
            let has_valid_pow = self.has_valid_pow_solution(&wrapper);
            #[cfg(feature = "mainnet")]
            let has_valid_pow = false;

            if !has_valid_pow && self.get_wrapper_tx_fees() > balance {
                response.code = ErrorCodes::InvalidTx.into();
                response.log = String::from(
                    "The given address does not have a sufficient balance to \
                     pay fee",
                );
                return response;
            }
        } else {
            response.code = ErrorCodes::InvalidTx.into();
            response.log = "Unsupported tx type".to_string();
            return response;
        }

        response.log = "Mempool validation passed".to_string();

        response
    }

    #[allow(dead_code)]
    /// Simulate validation and application of a transaction.
    fn dry_run_tx(&self, tx_bytes: &[u8]) -> response::Query {
        let mut response = response::Query::default();
        let mut gas_meter = BlockGasMeter::default();
        let mut write_log = WriteLog::default();
        let mut vp_wasm_cache = self.vp_wasm_cache.read_only();
        let mut tx_wasm_cache = self.tx_wasm_cache.read_only();
        match Tx::try_from(tx_bytes) {
            Ok(tx) => {
                let tx = TxType::Decrypted(DecryptedTx::Decrypted {
                    tx,
                    #[cfg(not(feature = "mainnet"))]
                    // To be able to dry-run testnet faucet withdrawal, pretend 
                    // that we got a valid PoW
                    has_valid_pow: true,
                });
                match protocol::apply_tx(
                    tx,
                    tx_bytes.len(),
                    TxIndex::default(),
                    &mut gas_meter,
                    &mut write_log,
                    &self.wl_storage.storage,
                    &mut vp_wasm_cache,
                    &mut tx_wasm_cache,
                )
                .map_err(Error::TxApply)
                {
                    Ok(result) => response.info = result.to_string(),
                    Err(error) => {
                        response.code = 1;
                        response.log = format!("{}", error);
                    }
                }
                response
            }
            Err(err) => {
                response.code = 1;
                response.log = format!("{}", Error::TxDecoding(err));
                response
            }
        }
    }

    /// Lookup a validator's keypair for their established account from their
    /// wallet. If the node is not validator, this function returns None
    #[allow(dead_code)]
    fn get_account_keypair(&self) -> Option<common::SecretKey> {
        let wallet_path = &self.base_dir.join(self.chain_id.as_str());
        let genesis_path = &self
            .base_dir
            .join(format!("{}.toml", self.chain_id.as_str()));
        let mut wallet = wallet::Wallet::load_or_new_from_genesis(
            wallet_path,
            genesis::genesis_config::open_genesis_config(genesis_path).unwrap(),
        );
        self.mode.get_validator_address().map(|addr| {
            let sk: common::SecretKey = self
                .wl_storage
                .read(&pk_key(addr))
                .expect(
                    "A validator should have a public key associated with \
                     it's established account",
                )
                .expect(
                    "A validator should have a public key associated with \
                     it's established account",
                );
            let pk = sk.ref_to();
            wallet.find_key_by_pk(&pk).expect(
                "A validator's established keypair should be stored in its \
                 wallet",
            )
        })
    }

    #[cfg(not(feature = "mainnet"))]
    /// Check if the tx has a valid PoW solution. Unlike
    /// `apply_pow_solution_if_valid`, this won't invalidate the solution.
    fn has_valid_pow_solution(
        &self,
        tx: &namada::types::transaction::WrapperTx,
    ) -> bool {
        if let Some(solution) = &tx.pow_solution {
            if let Some(faucet_address) =
                namada::ledger::parameters::read_faucet_account_parameter(
                    &self.wl_storage,
                )
                .expect("Must be able to read faucet account parameter")
            {
                let source = Address::from(&tx.pk);
                return solution
                    .validate(&self.wl_storage, &faucet_address, source)
                    .expect("Must be able to validate PoW solutions");
            }
        }
        false
    }

    #[cfg(not(feature = "mainnet"))]
    /// Get fixed amount of fees for wrapper tx
    fn get_wrapper_tx_fees(&self) -> token::Amount {
        let fees = namada::ledger::parameters::read_wrapper_tx_fees_parameter(
            &self.wl_storage,
        )
        .expect("Must be able to read wrapper tx fees parameter");
        fees.unwrap_or(token::Amount::whole(MIN_FEE))
    }

    #[cfg(not(feature = "mainnet"))]
    /// Check if the tx has a valid PoW solution and if so invalidate it to
    /// prevent replay.
    fn invalidate_pow_solution_if_valid(
        &mut self,
        tx: &namada::types::transaction::WrapperTx,
    ) -> bool {
        if let Some(solution) = &tx.pow_solution {
            if let Some(faucet_address) =
                namada::ledger::parameters::read_faucet_account_parameter(
                    &self.wl_storage,
                )
                .expect("Must be able to read faucet account parameter")
            {
                let source = Address::from(&tx.pk);
                return solution
                    .invalidate_if_valid(
                        &mut self.wl_storage,
                        &faucet_address,
                        &source,
                    )
                    .expect("Must be able to validate PoW solutions");
            }
        }
        false
    }
}

/// Helper functions and types for writing unit tests
/// for the shell
#[cfg(test)]
mod test_utils {
    use std::ops::{Deref, DerefMut};
    use std::path::PathBuf;

    use namada::ledger::storage::mockdb::MockDB;
    use namada::ledger::storage::{update_allowed_conversions, Sha256Hasher};
    use namada::types::chain::ChainId;
    use namada::types::hash::Hash;
    use namada::types::key::*;
    use namada::types::storage::{BlockHash, Epoch, Epochs, Header};
    use namada::types::transaction::{Fee, WrapperTx};
    use tempfile::tempdir;
    use tokio::sync::mpsc::UnboundedReceiver;

    use super::*;
    use crate::facade::tendermint_proto::abci::{
        RequestInitChain, RequestProcessProposal,
    };
    use crate::facade::tendermint_proto::google::protobuf::Timestamp;
    use crate::node::ledger::shims::abcipp_shim_types::shim::request::{
        FinalizeBlock, ProcessedTx,
    };
    use crate::node::ledger::storage::{PersistentDB, PersistentStorageHasher};

    #[derive(Error, Debug)]
    pub enum TestError {
        #[error("Proposal rejected with tx results: {0:?}")]
        #[allow(dead_code)]
        RejectProposal(Vec<ProcessedTx>),
    }

    /// Gets the absolute path to root directory
    pub fn top_level_directory() -> PathBuf {
        let mut current_path = std::env::current_dir()
            .expect("Current directory should exist")
            .canonicalize()
            .expect("Current directory should exist");
        while current_path.file_name().unwrap() != "apps" {
            current_path.pop();
        }
        current_path.pop();
        current_path
    }

    /// Generate a random public/private keypair
    pub(super) fn gen_keypair() -> common::SecretKey {
        use rand::prelude::ThreadRng;
        use rand::thread_rng;

        let mut rng: ThreadRng = thread_rng();
        ed25519::SigScheme::generate(&mut rng).try_to_sk().unwrap()
    }

    /// A wrapper around the shell that implements
    /// Drop so as to clean up the files that it
    /// generates. Also allows illegal state
    /// modifications for testing purposes
    pub(super) struct TestShell {
        pub shell: Shell<MockDB, Sha256Hasher>,
    }

    impl Deref for TestShell {
        type Target = Shell<MockDB, Sha256Hasher>;

        fn deref(&self) -> &Self::Target {
            &self.shell
        }
    }

    impl DerefMut for TestShell {
        fn deref_mut(&mut self) -> &mut Self::Target {
            &mut self.shell
        }
    }

    #[derive(Clone)]
    /// Helper for testing process proposal which has very different
    /// input types depending on whether the ABCI++ feature is on or not.
    pub struct ProcessProposal {
        pub txs: Vec<Vec<u8>>,
    }

    impl TestShell {
        /// Returns a new shell paired with a broadcast receiver, which will
        /// receives any protocol txs sent by the shell.
        pub fn new() -> (Self, UnboundedReceiver<Vec<u8>>) {
            let (sender, receiver) = tokio::sync::mpsc::unbounded_channel();
            let base_dir = tempdir().unwrap().as_ref().canonicalize().unwrap();
            let vp_wasm_compilation_cache = 50 * 1024 * 1024; // 50 kiB
            let tx_wasm_compilation_cache = 50 * 1024 * 1024; // 50 kiB
            (
                Self {
                    shell: Shell::<MockDB, Sha256Hasher>::new(
                        config::Ledger::new(
                            base_dir,
                            Default::default(),
                            TendermintMode::Validator,
                        ),
                        top_level_directory().join("wasm"),
                        sender,
                        None,
                        vp_wasm_compilation_cache,
                        tx_wasm_compilation_cache,
                        address::nam(),
                    ),
                },
                receiver,
            )
        }

        /// Forward a InitChain request and expect a success
        pub fn init_chain(
            &mut self,
            req: RequestInitChain,
            #[cfg(feature = "dev")] num_validators: u64,
        ) {
            self.shell
                .init_chain(req, num_validators)
                .expect("Test shell failed to initialize");
        }

        /// Forward a ProcessProposal request and extract the relevant
        /// response data to return
        pub fn process_proposal(
            &mut self,
            req: ProcessProposal,
        ) -> std::result::Result<Vec<ProcessedTx>, TestError> {
            let resp = self.shell.process_proposal(RequestProcessProposal {
                txs: req.txs.clone(),
                ..Default::default()
            });
            let results = resp
                .tx_results
                .into_iter()
                .zip(req.txs.into_iter())
                .map(|(res, tx_bytes)| ProcessedTx {
                    result: res,
                    tx: tx_bytes,
                })
                .collect();
            if resp.status != 1 {
                Err(TestError::RejectProposal(results))
            } else {
                Ok(results)
            }
        }

        /// Forward a FinalizeBlock request return a vector of
        /// the events created for each transaction
        pub fn finalize_block(
            &mut self,
            req: FinalizeBlock,
        ) -> Result<Vec<Event>> {
            match self.shell.finalize_block(req) {
                Ok(resp) => Ok(resp.events),
                Err(err) => Err(err),
            }
        }

        /// Add a wrapper tx to the queue of txs to be decrypted
        /// in the current block proposal
        #[cfg(test)]
        pub fn enqueue_tx(&mut self, wrapper: WrapperTx) {
            self.shell
                .wl_storage
                .storage
                .tx_queue
                .push(WrapperTxInQueue {
                    tx: wrapper,
                    #[cfg(not(feature = "mainnet"))]
                    has_valid_pow: false,
                });
        }
    }

    /// Start a new test shell and initialize it. Returns the shell paired with
    /// a broadcast receiver, which will receives any protocol txs sent by the
    /// shell.
    pub(super) fn setup(
        num_validators: u64,
    ) -> (TestShell, UnboundedReceiver<Vec<u8>>) {
        let (mut test, receiver) = TestShell::new();
        test.init_chain(
            RequestInitChain {
                time: Some(Timestamp {
                    seconds: 0,
                    nanos: 0,
                }),
                chain_id: ChainId::default().to_string(),
                ..Default::default()
            },
            num_validators,
        );
        (test, receiver)
    }

    /// This is just to be used in testing. It is not
    /// a meaningful default.
    impl Default for FinalizeBlock {
        fn default() -> Self {
            FinalizeBlock {
                hash: BlockHash([0u8; 32]),
                header: Header {
                    hash: Hash([0; 32]),
                    time: DateTimeUtc::now(),
                    next_validators_hash: Hash([0; 32]),
                },
                byzantine_validators: vec![],
                txs: vec![],
                proposer_address: vec![],
                votes: vec![],
            }
        }
    }

    /// We test that on shell shutdown, the tx queue gets persisted in a DB, and
    /// on startup it is read successfully
    #[test]
    fn test_tx_queue_persistence() {
        let base_dir = tempdir().unwrap().as_ref().canonicalize().unwrap();
        // we have to use RocksDB for this test
        let (sender, _) = tokio::sync::mpsc::unbounded_channel();
        let vp_wasm_compilation_cache = 50 * 1024 * 1024; // 50 kiB
        let tx_wasm_compilation_cache = 50 * 1024 * 1024; // 50 kiB
        let native_token = address::nam();
        let mut shell = Shell::<PersistentDB, PersistentStorageHasher>::new(
            config::Ledger::new(
                base_dir.clone(),
                Default::default(),
                TendermintMode::Validator,
            ),
            top_level_directory().join("wasm"),
            sender.clone(),
            None,
            vp_wasm_compilation_cache,
            tx_wasm_compilation_cache,
            native_token.clone(),
        );
        shell
            .wl_storage
            .storage
            .begin_block(BlockHash::default(), BlockHeight(1))
            .expect("begin_block failed");
        let keypair = gen_keypair();
        // enqueue a wrapper tx
        let tx = Tx::new(
            "wasm_code".as_bytes().to_owned(),
            Some("transaction data".as_bytes().to_owned()),
            shell.chain_id.clone(),
            None,
        );
        let wrapper = WrapperTx::new(
            Fee {
                amount: 0.into(),
                token: native_token,
            },
            &keypair,
            Epoch(0),
            0.into(),
            tx,
            Default::default(),
            #[cfg(not(feature = "mainnet"))]
            None,
        );
        shell.wl_storage.storage.tx_queue.push(WrapperTxInQueue {
            tx: wrapper,
            #[cfg(not(feature = "mainnet"))]
            has_valid_pow: false,
        });
        // Artificially increase the block height so that chain
        // will read the new block when restarted
        let mut pred_epochs: Epochs = Default::default();
        pred_epochs.new_epoch(BlockHeight(1), 1000);
        update_allowed_conversions(&mut shell.wl_storage)
            .expect("update conversions failed");
        shell.wl_storage.commit_block().expect("commit failed");

        // Drop the shell
        std::mem::drop(shell);

        // Reboot the shell and check that the queue was restored from DB
        let shell = Shell::<PersistentDB, PersistentStorageHasher>::new(
            config::Ledger::new(
                base_dir,
                Default::default(),
                TendermintMode::Validator,
            ),
            top_level_directory().join("wasm"),
            sender,
            None,
            vp_wasm_compilation_cache,
            tx_wasm_compilation_cache,
            address::nam(),
        );
        assert!(!shell.wl_storage.storage.tx_queue.is_empty());
    }
}

/// Test the failure cases of [`mempool_validate`]
#[cfg(test)]
mod test_mempool_validate {
    use namada::proof_of_stake::Epoch;
    use namada::proto::SignedTxData;
    use namada::types::transaction::{Fee, WrapperTx};

    use super::test_utils::TestShell;
    use super::{MempoolTxType, *};

    /// Mempool validation must reject unsigned wrappers
    #[test]
    fn test_missing_signature() {
        let (shell, _) = TestShell::new();

        let keypair = super::test_utils::gen_keypair();

        let tx = Tx::new(
            "wasm_code".as_bytes().to_owned(),
            Some("transaction data".as_bytes().to_owned()),
            shell.chain_id.clone(),
            None,
        );

        let mut wrapper = WrapperTx::new(
            Fee {
                amount: 100.into(),
                token: shell.wl_storage.storage.native_token.clone(),
            },
            &keypair,
            Epoch(0),
            0.into(),
            tx,
            Default::default(),
            #[cfg(not(feature = "mainnet"))]
            None,
        )
        .sign(&keypair, shell.chain_id.clone(), None)
        .expect("Wrapper signing failed");

        let unsigned_wrapper = if let Some(Ok(SignedTxData {
            data: Some(data),
            sig: _,
        })) = wrapper
            .data
            .take()
            .map(|data| SignedTxData::try_from_slice(&data[..]))
        {
            Tx::new(vec![], Some(data), shell.chain_id.clone(), None)
        } else {
            panic!("Test failed")
        };

        let mut result = shell.mempool_validate(
            unsigned_wrapper.to_bytes().as_ref(),
            MempoolTxType::NewTransaction,
        );
        assert_eq!(result.code, u32::from(ErrorCodes::InvalidSig));
        result = shell.mempool_validate(
            unsigned_wrapper.to_bytes().as_ref(),
            MempoolTxType::RecheckTransaction,
        );
        assert_eq!(result.code, u32::from(ErrorCodes::InvalidSig));
    }

    /// Mempool validation must reject wrappers with an invalid signature
    #[test]
    fn test_invalid_signature() {
        let (shell, _) = TestShell::new();

        let keypair = super::test_utils::gen_keypair();

        let tx = Tx::new(
            "wasm_code".as_bytes().to_owned(),
            Some("transaction data".as_bytes().to_owned()),
            shell.chain_id.clone(),
            None,
        );

        let mut wrapper = WrapperTx::new(
            Fee {
                amount: 100.into(),
                token: shell.wl_storage.storage.native_token.clone(),
            },
            &keypair,
            Epoch(0),
            0.into(),
            tx,
            Default::default(),
            #[cfg(not(feature = "mainnet"))]
            None,
        )
        .sign(&keypair, shell.chain_id.clone(), None)
        .expect("Wrapper signing failed");

        let invalid_wrapper = if let Some(Ok(SignedTxData {
            data: Some(data),
            sig,
        })) = wrapper
            .data
            .take()
            .map(|data| SignedTxData::try_from_slice(&data[..]))
        {
            let mut new_wrapper = if let TxType::Wrapper(wrapper) =
                <TxType as BorshDeserialize>::deserialize(&mut data.as_ref())
                    .expect("Test failed")
            {
                wrapper
            } else {
                panic!("Test failed")
            };

            // we mount a malleability attack to try and remove the fee
            new_wrapper.fee.amount = 0.into();
            let new_data = TxType::Wrapper(new_wrapper)
                .try_to_vec()
                .expect("Test failed");
            Tx::new(
                vec![],
                Some(
                    SignedTxData {
                        sig,
                        data: Some(new_data),
                    }
                    .try_to_vec()
                    .expect("Test failed"),
                ),
                shell.chain_id.clone(),
                None,
            )
        } else {
            panic!("Test failed");
        };

        let mut result = shell.mempool_validate(
            invalid_wrapper.to_bytes().as_ref(),
            MempoolTxType::NewTransaction,
        );
        assert_eq!(result.code, u32::from(ErrorCodes::InvalidSig));
        result = shell.mempool_validate(
            invalid_wrapper.to_bytes().as_ref(),
            MempoolTxType::RecheckTransaction,
        );
        assert_eq!(result.code, u32::from(ErrorCodes::InvalidSig));
    }

    /// Mempool validation must reject non-wrapper txs
    #[test]
    fn test_wrong_tx_type() {
        let (shell, _) = TestShell::new();

        // Test Raw TxType
        let tx = Tx::new(
            "wasm_code".as_bytes().to_owned(),
            None,
            shell.chain_id.clone(),
            None,
        );

        let result = shell.mempool_validate(
            tx.to_bytes().as_ref(),
            MempoolTxType::NewTransaction,
        );
        assert_eq!(result.code, u32::from(ErrorCodes::InvalidTx));
        assert_eq!(result.log, "Unsupported tx type")
    }

    /// Mempool validation must reject already applied wrapper and decrypted
    /// transactions
    #[test]
    fn test_replay_attack() {
        let (mut shell, _) = TestShell::new();

        let keypair = super::test_utils::gen_keypair();

        let tx = Tx::new(
            "wasm_code".as_bytes().to_owned(),
            Some("transaction data".as_bytes().to_owned()),
            shell.chain_id.clone(),
            None,
        );

        let wrapper = WrapperTx::new(
            Fee {
                amount: 100.into(),
                token: shell.wl_storage.storage.native_token.clone(),
            },
            &keypair,
            Epoch(0),
            0.into(),
            tx,
            Default::default(),
            #[cfg(not(feature = "mainnet"))]
            None,
        )
        .sign(&keypair, shell.chain_id.clone(), None)
        .expect("Wrapper signing failed");

        let tx_type = match process_tx(wrapper.clone()).expect("Test failed") {
            TxType::Wrapper(t) => t,
            _ => panic!("Test failed"),
        };

        // Write wrapper hash to storage
        let wrapper_hash = hash::Hash(wrapper.unsigned_hash());
        let wrapper_hash_key =
            replay_protection::get_tx_hash_key(&wrapper_hash);
        shell
            .wl_storage
            .storage
            .write(&wrapper_hash_key, &wrapper_hash)
            .expect("Test failed");

        // Try wrapper tx replay attack
        let result = shell.mempool_validate(
            wrapper.to_bytes().as_ref(),
            MempoolTxType::NewTransaction,
        );
        assert_eq!(result.code, u32::from(ErrorCodes::ReplayTx));
        assert_eq!(
            result.log,
            format!(
                "Wrapper transaction hash {} already in storage, replay \
                 attempt",
                wrapper_hash
            )
        );

        let result = shell.mempool_validate(
            wrapper.to_bytes().as_ref(),
            MempoolTxType::RecheckTransaction,
        );
        assert_eq!(result.code, u32::from(ErrorCodes::ReplayTx));
        assert_eq!(
            result.log,
            format!(
                "Wrapper transaction hash {} already in storage, replay \
                 attempt",
                wrapper_hash
            )
        );

        // Write inner hash in storage
        let inner_hash_key =
            replay_protection::get_tx_hash_key(&tx_type.tx_hash);
        shell
            .wl_storage
            .storage
            .write(&inner_hash_key, &tx_type.tx_hash)
            .expect("Test failed");

        // Try inner tx replay attack
        let result = shell.mempool_validate(
            wrapper.to_bytes().as_ref(),
            MempoolTxType::NewTransaction,
        );
        assert_eq!(result.code, u32::from(ErrorCodes::ReplayTx));
        assert_eq!(
            result.log,
            format!(
                "Inner transaction hash {} already in storage, replay attempt",
                tx_type.tx_hash
            )
        );

        let result = shell.mempool_validate(
            wrapper.to_bytes().as_ref(),
            MempoolTxType::RecheckTransaction,
        );
        assert_eq!(result.code, u32::from(ErrorCodes::ReplayTx));
        assert_eq!(
            result.log,
            format!(
                "Inner transaction hash {} already in storage, replay attempt",
                tx_type.tx_hash
            )
        )
    }

    /// Check that a transaction with a wrong chain id gets discarded
    #[test]
    fn test_wrong_chain_id() {
        let (shell, _) = TestShell::new();

        let keypair = super::test_utils::gen_keypair();

        let wrong_chain_id = ChainId("Wrong chain id".to_string());
        let tx = Tx::new(
            "wasm_code".as_bytes().to_owned(),
            Some("transaction data".as_bytes().to_owned()),
            wrong_chain_id.clone(),
            None,
        )
        .sign(&keypair);

        let result = shell.mempool_validate(
            tx.to_bytes().as_ref(),
            MempoolTxType::NewTransaction,
        );
        assert_eq!(result.code, u32::from(ErrorCodes::InvalidChainId));
        assert_eq!(
            result.log,
            format!(
                "Tx carries a wrong chain id: expected {}, found {}",
                shell.chain_id, wrong_chain_id
            )
        )
    }

    /// Check that an expired transaction gets rejected
    #[test]
    fn test_expired_tx() {
        let (shell, _) = TestShell::new();

        let keypair = super::test_utils::gen_keypair();

        let tx = Tx::new(
            "wasm_code".as_bytes().to_owned(),
            Some("transaction data".as_bytes().to_owned()),
            shell.chain_id.clone(),
            Some(DateTimeUtc::now()),
        )
        .sign(&keypair);

        let result = shell.mempool_validate(
            tx.to_bytes().as_ref(),
            MempoolTxType::NewTransaction,
        );
        assert_eq!(result.code, u32::from(ErrorCodes::ExpiredTx));
    }
}<|MERGE_RESOLUTION|>--- conflicted
+++ resolved
@@ -130,14 +130,15 @@
     InvalidDecryptedChainId = 1,
     ExpiredDecryptedTx = 2,
     WasmRuntimeError = 3,
-<<<<<<< HEAD
-    InvalidOrder = 4,
-    ExtraTxs = 5,
-    Undecryptable = 6,
-    AllocationError = 7,
-    ReplayTx = 8,
-    InvalidChainId = 9,
-    InvalidDecryptedChainId = 10,
+    InvalidTx = 4,
+    InvalidSig = 5,
+    InvalidOrder = 6,
+    ExtraTxs = 7,
+    Undecryptable = 8,
+    AllocationError = 9,
+    ReplayTx = 10,
+    InvalidChainId = 11,
+    ExpiredTx = 12,
 }
 
 impl ErrorCodes {
@@ -148,22 +149,15 @@
         // NOTE: pattern match on all `ErrorCodes` variants, in order
         // to catch potential bugs when adding new codes
         match self {
-            Ok | InvalidDecryptedChainId => true,
-            InvalidTx | InvalidSig | WasmRuntimeError | InvalidOrder
-            | ExtraTxs | Undecryptable | AllocationError | ReplayTx
-            | InvalidChainId => false,
-        }
-    }
-=======
-    InvalidTx = 4,
-    InvalidSig = 5,
-    InvalidOrder = 6,
-    ExtraTxs = 7,
-    Undecryptable = 8,
-    ReplayTx = 9,
-    InvalidChainId = 10,
-    ExpiredTx = 11,
->>>>>>> 76ad54b5
+            Ok
+            | InvalidDecryptedChainId
+            | ExpiredDecryptedTx
+            | WasmRuntimeError => true,
+            InvalidTx | InvalidSig | InvalidOrder | ExtraTxs
+            | Undecryptable | AllocationError | ReplayTx | InvalidChainId
+            | ExpiredTx => false,
+        }
+    }
 }
 
 impl From<ErrorCodes> for u32 {
