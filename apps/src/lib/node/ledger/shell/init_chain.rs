//! Implementation of chain initialization for the Shell
use std::collections::HashMap;
use std::hash::Hash;

#[cfg(not(feature = "mainnet"))]
use namada::core::ledger::testnet_pow;
<<<<<<< HEAD
use namada::ledger::parameters::storage::get_staked_ratio_key;
use namada::ledger::parameters::Parameters;
=======
use namada::ledger::parameters::{self, Parameters};
>>>>>>> be403f73
use namada::ledger::pos::{into_tm_voting_power, staking_token_address};
use namada::ledger::storage_api::token::{
    credit_tokens, read_balance, read_total_supply,
};
<<<<<<< HEAD
use namada::ledger::storage_api::StorageWrite;
use namada::types::key::*;
use rust_decimal::Decimal;
#[cfg(not(feature = "dev"))]
use sha2::{Digest, Sha256};
=======
use namada::ledger::storage_api::{ResultExt, StorageRead, StorageWrite};
use namada::types::hash::Hash as CodeHash;
use namada::types::key::*;
use rust_decimal::Decimal;
>>>>>>> be403f73

use super::*;
use crate::facade::tendermint_proto::abci;
use crate::facade::tendermint_proto::crypto::PublicKey as TendermintPublicKey;
use crate::facade::tendermint_proto::google::protobuf;
use crate::wasm_loader;

impl<D, H> Shell<D, H>
where
    D: DB + for<'iter> DBIter<'iter> + Sync + 'static,
    H: StorageHasher + Sync + 'static,
{
    /// Create a new genesis for the chain with specified id. This includes
    /// 1. A set of initial users and tokens
    /// 2. Setting up the validity predicates for both users and tokens
    ///
    /// INVARIANT: This method must not commit the state changes to DB.
    pub fn init_chain(
        &mut self,
        init: request::InitChain,
        #[cfg(feature = "dev")] num_validators: u64,
    ) -> Result<response::InitChain> {
        let mut response = response::InitChain::default();
        let (current_chain_id, _) = self.wl_storage.storage.get_chain_id();
        if current_chain_id != init.chain_id {
            return Err(Error::ChainId(format!(
                "Current chain ID: {}, Tendermint chain ID: {}",
                current_chain_id, init.chain_id
            )));
        }
        #[cfg(not(feature = "dev"))]
        let genesis =
            genesis::genesis(&self.base_dir, &self.wl_storage.storage.chain_id);
        #[cfg(not(feature = "dev"))]
        {
            let genesis_bytes = genesis.try_to_vec().unwrap();
            let errors =
                self.wl_storage.storage.chain_id.validate(genesis_bytes);
            use itertools::Itertools;
            assert!(
                errors.is_empty(),
                "Chain ID validation failed: {}",
                errors.into_iter().format(". ")
            );
        }
        #[cfg(feature = "dev")]
        let genesis = genesis::genesis(num_validators);

        let ts: protobuf::Timestamp = init.time.expect("Missing genesis time");
        let initial_height = init
            .initial_height
            .try_into()
            .expect("Unexpected block height");
        // TODO hacky conversion, depends on https://github.com/informalsystems/tendermint-rs/issues/870
        let genesis_time: DateTimeUtc = (Utc
            .timestamp_opt(ts.seconds, ts.nanos as u32))
        .single()
        .expect("genesis time should be a valid timestamp")
        .into();

        // Initialize protocol parameters
        let genesis::Parameters {
            epoch_duration,
            max_proposal_bytes,
            max_expected_time_per_block,
            vp_whitelist,
            tx_whitelist,
            implicit_vp_code_path,
            implicit_vp_sha256,
            epochs_per_year,
            pos_gain_p,
            pos_gain_d,
            staked_ratio,
            pos_inflation_amount,
            wrapper_tx_fees,
        } = genesis.parameters;
        #[cfg(not(feature = "mainnet"))]
        // Try to find a faucet account
        let faucet_account = {
            genesis.established_accounts.iter().find_map(
                |genesis::EstablishedAccount {
                     address,
                     vp_code_path,
                     ..
                 }| {
                    if vp_code_path == "vp_testnet_faucet.wasm" {
                        Some(address.clone())
                    } else {
                        None
                    }
                },
            )
        };

        // Store wasm codes into storage
        let checksums = wasm_loader::Checksums::read_checksums(&self.wasm_dir);
        for (name, full_name) in checksums.0.iter() {
            let code = wasm_loader::read_wasm(&self.wasm_dir, name)
                .map_err(Error::ReadingWasm)?;
            let code_hash = CodeHash::sha256(&code);

            let elements = full_name.split('.').collect::<Vec<&str>>();
            let checksum = elements.get(1).ok_or_else(|| {
                Error::LoadingWasm(format!("invalid full name: {}", full_name))
            })?;
            assert_eq!(
                code_hash.to_string(),
                checksum.to_uppercase(),
                "Invalid wasm code sha256 hash for {}",
                name
            );

            if (tx_whitelist.is_empty() && vp_whitelist.is_empty())
                || tx_whitelist.contains(&code_hash.to_string().to_lowercase())
                || vp_whitelist.contains(&code_hash.to_string().to_lowercase())
            {
                #[cfg(not(test))]
                if name.starts_with("tx_") {
                    self.tx_wasm_cache.pre_compile(&code);
                } else if name.starts_with("vp_") {
                    self.vp_wasm_cache.pre_compile(&code);
                }

                let code_key = Key::wasm_code(&code_hash);
                self.wl_storage.write_bytes(&code_key, code)?;

                let hash_key = Key::wasm_hash(name);
                self.wl_storage.write_bytes(&hash_key, code_hash)?;
            } else {
                tracing::warn!("The wasm {name} isn't whitelisted.");
            }
        }

        // check if implicit_vp wasm is stored
        let implicit_vp_code_hash =
            read_wasm_hash(&self.wl_storage, &implicit_vp_code_path)?.ok_or(
                Error::LoadingWasm(format!(
                    "Unknown vp code path: {}",
                    implicit_vp_code_path
                )),
            )?;
        // In dev, we don't check the hash
        #[cfg(feature = "dev")]
        let _ = implicit_vp_sha256;
        #[cfg(not(feature = "dev"))]
        {
            assert_eq!(
                implicit_vp_code_hash.as_slice(),
                &implicit_vp_sha256,
                "Invalid implicit account's VP sha256 hash for {}",
                implicit_vp_code_path
            );
        }

        let parameters = Parameters {
            epoch_duration,
            max_proposal_bytes,
            max_expected_time_per_block,
            vp_whitelist,
            tx_whitelist,
            implicit_vp_code_hash,
            epochs_per_year,
            pos_gain_p,
            pos_gain_d,
            staked_ratio,
            pos_inflation_amount,
            #[cfg(not(feature = "mainnet"))]
            faucet_account,
            #[cfg(not(feature = "mainnet"))]
            wrapper_tx_fees,
        };
        parameters
            .init_storage(&mut self.wl_storage)
            .expect("Initializing chain parameters must not fail");

        // Initialize governance parameters
        genesis
            .gov_params
            .init_storage(&mut self.wl_storage)
            .expect("Initializing governance parameters must not fail");

        // Depends on parameters being initialized
        self.wl_storage
            .storage
            .init_genesis_epoch(initial_height, genesis_time, &parameters)
            .expect("Initializing genesis epoch must not fail");

        // Initialize genesis established accounts
        for genesis::EstablishedAccount {
            address,
            vp_code_path,
            vp_sha256,
            public_key,
            storage,
        } in genesis.established_accounts
        {
            let vp_code_hash = read_wasm_hash(&self.wl_storage, &vp_code_path)?
                .ok_or(Error::LoadingWasm(format!(
                    "Unknown vp code path: {}",
                    implicit_vp_code_path
                )))?;

            // In dev, we don't check the hash
            #[cfg(feature = "dev")]
            let _ = vp_sha256;
            #[cfg(not(feature = "dev"))]
            {
                assert_eq!(
                    vp_code_hash.as_slice(),
                    &vp_sha256,
                    "Invalid established account's VP sha256 hash for {}",
                    vp_code_path
                );
            }

            self.wl_storage
                .write_bytes(&Key::validity_predicate(&address), vp_code_hash)
                .unwrap();

            if let Some(pk) = public_key {
                let pk_storage_key = pk_key(&address);
                self.wl_storage
                    .write_bytes(&pk_storage_key, pk.try_to_vec().unwrap())
                    .unwrap();
            }

            for (key, value) in storage {
                self.wl_storage.write_bytes(&key, value).unwrap();
            }

            // When using a faucet WASM, initialize its PoW challenge storage
            #[cfg(not(feature = "mainnet"))]
            if vp_code_path == "vp_testnet_faucet.wasm" {
                let difficulty =
                    genesis.faucet_pow_difficulty.unwrap_or_default();
                // withdrawal limit defaults to 1000 NAM when not set
                let withdrawal_limit = genesis
                    .faucet_withdrawal_limit
                    .unwrap_or_else(|| token::Amount::whole(1_000));
                testnet_pow::init_faucet_storage(
                    &mut self.wl_storage,
                    &address,
                    difficulty,
                    withdrawal_limit,
                )
                .expect("Couldn't init faucet storage")
            }
        }

        // Initialize genesis implicit
        for genesis::ImplicitAccount { public_key } in genesis.implicit_accounts
        {
            let address: address::Address = (&public_key).into();
            let pk_storage_key = pk_key(&address);
            self.wl_storage.write(&pk_storage_key, public_key).unwrap();
        }

        // Initialize genesis token accounts
        for genesis::TokenAccount {
            address,
            vp_code_path,
            vp_sha256,
            balances,
            parameters,
            last_inflation,
            last_locked_ratio,
        } in genesis.token_accounts
        {
<<<<<<< HEAD
            // Init token parameters and last inflation and caching rates
            parameters.init_storage(&address, &mut self.wl_storage);
            self.wl_storage
                .write(&token::last_inflation(&address), last_inflation)
                .unwrap();
            self.wl_storage
                .write(&token::last_locked_ratio(&address), last_locked_ratio)
                .unwrap();

            let vp_code =
                vp_code_cache.get_or_insert_with(vp_code_path.clone(), || {
                    wasm_loader::read_wasm(&self.wasm_dir, &vp_code_path)
                        .unwrap()
                });
=======
            let vp_code_hash =
                read_wasm_hash(&self.wl_storage, vp_code_path.clone())?.ok_or(
                    Error::LoadingWasm(format!(
                        "Unknown vp code path: {}",
                        implicit_vp_code_path
                    )),
                )?;
>>>>>>> be403f73

            // In dev, we don't check the hash
            #[cfg(feature = "dev")]
            let _ = vp_sha256;
            #[cfg(not(feature = "dev"))]
            {
                assert_eq!(
                    vp_code_hash.as_slice(),
                    &vp_sha256,
                    "Invalid token account's VP sha256 hash for {}",
                    vp_code_path
                );
            }

            self.wl_storage
                .write_bytes(&Key::validity_predicate(&address), vp_code_hash)
                .unwrap();

            let mut total_balance_for_token = token::Amount::default();
            for (owner, amount) in balances {
<<<<<<< HEAD
                total_balance_for_token += amount;
=======
>>>>>>> be403f73
                credit_tokens(&mut self.wl_storage, &address, &owner, amount)
                    .unwrap();
            }
            // Write the total amount of tokens for the ratio
            self.wl_storage
                .write(
                    &token::total_supply_key(&address),
                    total_balance_for_token,
                )
                .unwrap();
        }

        // Initialize genesis validator accounts
        let staking_token = staking_token_address(&self.wl_storage);
        for validator in &genesis.validators {
            let vp_code_hash = read_wasm_hash(
                &self.wl_storage,
                &validator.validator_vp_code_path,
            )?
            .ok_or(Error::LoadingWasm(format!(
                "Unknown vp code path: {}",
                implicit_vp_code_path
            )))?;

            #[cfg(not(feature = "dev"))]
            {
                assert_eq!(
                    vp_code_hash.as_slice(),
                    &validator.validator_vp_sha256,
                    "Invalid validator VP sha256 hash for {}",
                    validator.validator_vp_code_path
                );
            }

            let addr = &validator.pos_data.address;
            self.wl_storage
                .write_bytes(&Key::validity_predicate(addr), vp_code_hash)
                .expect("Unable to write user VP");
            // Validator account key
            let pk_key = pk_key(addr);
            self.wl_storage
                .write(&pk_key, &validator.account_key)
                .expect("Unable to set genesis user public key");

            // Balances
            // Account balance (tokens not staked in PoS)
            credit_tokens(
                &mut self.wl_storage,
<<<<<<< HEAD
                &staking_token_address(),
=======
                &staking_token,
>>>>>>> be403f73
                addr,
                validator.non_staked_balance,
            )
            .unwrap();

            self.wl_storage
                .write(&protocol_pk_key(addr), &validator.protocol_key)
                .expect("Unable to set genesis user protocol public key");

            self.wl_storage
                .write(
                    &dkg_session_keys::dkg_pk_key(addr),
                    &validator.dkg_public_key,
                )
                .expect("Unable to set genesis user public DKG session key");
        }

        // PoS system depends on epoch being initialized. Write the total
        // genesis staking token balance to storage after
        // initialization.
        let (current_epoch, _gas) = self.wl_storage.storage.get_current_epoch();
        pos::init_genesis_storage(
            &mut self.wl_storage,
            &genesis.pos_params,
            genesis
                .validators
                .clone()
                .into_iter()
                .map(|validator| validator.pos_data),
            current_epoch,
        );

        let total_nam =
<<<<<<< HEAD
            read_total_supply(&self.wl_storage, &staking_token_address())
                .unwrap();
        // At this stage in the chain genesis, the PoS address balance is the
        // same as the number of staked tokens
        let total_staked_nam = read_balance(
            &self.wl_storage,
            &staking_token_address(),
            &address::POS,
        )
        .unwrap();
=======
            read_total_supply(&self.wl_storage, &staking_token).unwrap();
        // At this stage in the chain genesis, the PoS address balance is the
        // same as the number of staked tokens
        let total_staked_nam =
            read_balance(&self.wl_storage, &staking_token, &address::POS)
                .unwrap();
>>>>>>> be403f73

        tracing::info!("Genesis total native tokens: {total_nam}.");
        tracing::info!("Total staked tokens: {total_staked_nam}.");

        // Set the ratio of staked to total NAM tokens in the parameters storage
<<<<<<< HEAD
        self.wl_storage
            .write(
                &get_staked_ratio_key(),
                Decimal::from(total_staked_nam) / Decimal::from(total_nam),
            )
            .expect("unable to set staked ratio of NAM in storage");

        ibc::init_genesis_storage(&mut self.wl_storage.storage);
=======
        parameters::update_staked_ratio_parameter(
            &mut self.wl_storage,
            &(Decimal::from(total_staked_nam) / Decimal::from(total_nam)),
        )
        .expect("unable to set staked ratio of NAM in storage");

        ibc::init_genesis_storage(&mut self.wl_storage);
>>>>>>> be403f73

        // Set the initial validator set
        for validator in genesis.validators {
            let mut abci_validator = abci::ValidatorUpdate::default();
            let consensus_key: common::PublicKey =
                validator.pos_data.consensus_key.clone();
            let pub_key = TendermintPublicKey {
                sum: Some(key_to_tendermint(&consensus_key).unwrap()),
            };
            abci_validator.pub_key = Some(pub_key);
            abci_validator.power = into_tm_voting_power(
                genesis.pos_params.tm_votes_per_token,
                validator.pos_data.tokens,
            );
            response.validators.push(abci_validator);
        }

        Ok(response)
    }
}

fn read_wasm_hash(
    storage: &impl StorageRead,
    path: impl AsRef<str>,
) -> storage_api::Result<Option<CodeHash>> {
    let hash_key = Key::wasm_hash(path);
    match storage.read_bytes(&hash_key)? {
        Some(value) => {
            let hash = CodeHash::try_from(&value[..]).into_storage_result()?;
            Ok(Some(hash))
        }
        None => Ok(None),
    }
}

trait HashMapExt<K, V>
where
    K: Eq + Hash,
    V: Clone,
{
    /// Inserts a value computed from `f` into the map if the given `key` is not
    /// present, then returns a clone of the value from the map.
    fn get_or_insert_with(&mut self, key: K, f: impl FnOnce() -> V) -> V;
}

impl<K, V> HashMapExt<K, V> for HashMap<K, V>
where
    K: Eq + Hash,
    V: Clone,
{
    fn get_or_insert_with(&mut self, key: K, f: impl FnOnce() -> V) -> V {
        use std::collections::hash_map::Entry;
        match self.entry(key) {
            Entry::Occupied(o) => o.get().clone(),
            Entry::Vacant(v) => v.insert(f()).clone(),
        }
    }
}

#[cfg(test)]
mod test {
    use std::collections::BTreeMap;
    use std::str::FromStr;

    use namada::ledger::storage::DBIter;
    use namada::types::chain::ChainId;
    use namada::types::storage;

    use crate::facade::tendermint_proto::abci::RequestInitChain;
    use crate::facade::tendermint_proto::google::protobuf::Timestamp;
    use crate::node::ledger::shell::test_utils::TestShell;

    /// Test that the init-chain handler never commits changes directly to the
    /// DB.
    #[test]
    fn test_init_chain_doesnt_commit_db() {
        let (mut shell, _receiver) = TestShell::new();

        // Collect all storage key-vals into a sorted map
        let store_block_state = |shell: &TestShell| -> BTreeMap<_, _> {
            let prefix: storage::Key = FromStr::from_str("").unwrap();
            shell
                .wl_storage
                .storage
                .db
                .iter_prefix(&prefix)
                .map(|(key, val, _gas)| (key, val))
                .collect()
        };

        // Store the full state in sorted map
        let initial_storage_state: std::collections::BTreeMap<String, Vec<u8>> =
            store_block_state(&shell);

        shell.init_chain(
            RequestInitChain {
                time: Some(Timestamp {
                    seconds: 0,
                    nanos: 0,
                }),
                chain_id: ChainId::default().to_string(),
                ..Default::default()
            },
            1,
        );

        // Store the full state again
        let storage_state: std::collections::BTreeMap<String, Vec<u8>> =
            store_block_state(&shell);

        // The storage state must be unchanged
        itertools::assert_equal(
            initial_storage_state.iter(),
            storage_state.iter(),
        );
    }
}<|MERGE_RESOLUTION|>--- conflicted
+++ resolved
@@ -4,28 +4,15 @@
 
 #[cfg(not(feature = "mainnet"))]
 use namada::core::ledger::testnet_pow;
-<<<<<<< HEAD
-use namada::ledger::parameters::storage::get_staked_ratio_key;
-use namada::ledger::parameters::Parameters;
-=======
 use namada::ledger::parameters::{self, Parameters};
->>>>>>> be403f73
 use namada::ledger::pos::{into_tm_voting_power, staking_token_address};
 use namada::ledger::storage_api::token::{
     credit_tokens, read_balance, read_total_supply,
 };
-<<<<<<< HEAD
-use namada::ledger::storage_api::StorageWrite;
-use namada::types::key::*;
-use rust_decimal::Decimal;
-#[cfg(not(feature = "dev"))]
-use sha2::{Digest, Sha256};
-=======
 use namada::ledger::storage_api::{ResultExt, StorageRead, StorageWrite};
 use namada::types::hash::Hash as CodeHash;
 use namada::types::key::*;
 use rust_decimal::Decimal;
->>>>>>> be403f73
 
 use super::*;
 use crate::facade::tendermint_proto::abci;
@@ -294,7 +281,6 @@
             last_locked_ratio,
         } in genesis.token_accounts
         {
-<<<<<<< HEAD
             // Init token parameters and last inflation and caching rates
             parameters.init_storage(&address, &mut self.wl_storage);
             self.wl_storage
@@ -304,12 +290,6 @@
                 .write(&token::last_locked_ratio(&address), last_locked_ratio)
                 .unwrap();
 
-            let vp_code =
-                vp_code_cache.get_or_insert_with(vp_code_path.clone(), || {
-                    wasm_loader::read_wasm(&self.wasm_dir, &vp_code_path)
-                        .unwrap()
-                });
-=======
             let vp_code_hash =
                 read_wasm_hash(&self.wl_storage, vp_code_path.clone())?.ok_or(
                     Error::LoadingWasm(format!(
@@ -317,7 +297,6 @@
                         implicit_vp_code_path
                     )),
                 )?;
->>>>>>> be403f73
 
             // In dev, we don't check the hash
             #[cfg(feature = "dev")]
@@ -338,10 +317,7 @@
 
             let mut total_balance_for_token = token::Amount::default();
             for (owner, amount) in balances {
-<<<<<<< HEAD
                 total_balance_for_token += amount;
-=======
->>>>>>> be403f73
                 credit_tokens(&mut self.wl_storage, &address, &owner, amount)
                     .unwrap();
             }
@@ -390,11 +366,7 @@
             // Account balance (tokens not staked in PoS)
             credit_tokens(
                 &mut self.wl_storage,
-<<<<<<< HEAD
-                &staking_token_address(),
-=======
                 &staking_token,
->>>>>>> be403f73
                 addr,
                 validator.non_staked_balance,
             )
@@ -428,40 +400,17 @@
         );
 
         let total_nam =
-<<<<<<< HEAD
-            read_total_supply(&self.wl_storage, &staking_token_address())
-                .unwrap();
-        // At this stage in the chain genesis, the PoS address balance is the
-        // same as the number of staked tokens
-        let total_staked_nam = read_balance(
-            &self.wl_storage,
-            &staking_token_address(),
-            &address::POS,
-        )
-        .unwrap();
-=======
             read_total_supply(&self.wl_storage, &staking_token).unwrap();
         // At this stage in the chain genesis, the PoS address balance is the
         // same as the number of staked tokens
         let total_staked_nam =
             read_balance(&self.wl_storage, &staking_token, &address::POS)
                 .unwrap();
->>>>>>> be403f73
 
         tracing::info!("Genesis total native tokens: {total_nam}.");
         tracing::info!("Total staked tokens: {total_staked_nam}.");
 
         // Set the ratio of staked to total NAM tokens in the parameters storage
-<<<<<<< HEAD
-        self.wl_storage
-            .write(
-                &get_staked_ratio_key(),
-                Decimal::from(total_staked_nam) / Decimal::from(total_nam),
-            )
-            .expect("unable to set staked ratio of NAM in storage");
-
-        ibc::init_genesis_storage(&mut self.wl_storage.storage);
-=======
         parameters::update_staked_ratio_parameter(
             &mut self.wl_storage,
             &(Decimal::from(total_staked_nam) / Decimal::from(total_nam)),
@@ -469,7 +418,6 @@
         .expect("unable to set staked ratio of NAM in storage");
 
         ibc::init_genesis_storage(&mut self.wl_storage);
->>>>>>> be403f73
 
         // Set the initial validator set
         for validator in genesis.validators {
