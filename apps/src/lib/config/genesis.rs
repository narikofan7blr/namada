//! The parameters used for the chain's genesis

use std::collections::HashMap;
#[cfg(not(feature = "dev"))]
use std::path::Path;

use borsh::{BorshDeserialize, BorshSerialize};
use derivative::Derivative;
use namada::ledger::governance::parameters::GovParams;
use namada::ledger::parameters::Parameters;
use namada::ledger::pos::{GenesisValidator, PosParams};
use namada::ledger::treasury::parameters::TreasuryParams;
use namada::types::address::Address;
#[cfg(not(feature = "dev"))]
use namada::types::chain::ChainId;
use namada::types::key::dkg_session_keys::DkgPublicKey;
use namada::types::key::*;
use namada::types::time::DateTimeUtc;
use namada::types::{storage, token};

/// Genesis configuration file format
pub mod genesis_config {
    use std::array::TryFromSliceError;
    use std::collections::HashMap;
    use std::convert::TryInto;
    use std::path::Path;
    use std::str::FromStr;

<<<<<<< HEAD
    use eyre::Context;
    use hex;
=======
    use data_encoding::HEXLOWER;
>>>>>>> 1d2f1dd1
    use namada::ledger::governance::parameters::GovParams;
    use namada::ledger::parameters::{EpochDuration, Parameters};
    use namada::ledger::pos::types::BasisPoints;
    use namada::ledger::pos::{GenesisValidator, PosParams};
    use namada::ledger::treasury::parameters::TreasuryParams;
    use namada::types::address::Address;
    use namada::types::key::dkg_session_keys::DkgPublicKey;
    use namada::types::key::*;
    use namada::types::time::Rfc3339String;
    use namada::types::{storage, token};
    use serde::{Deserialize, Serialize};
    use thiserror::Error;

    use super::{
        EstablishedAccount, Genesis, ImplicitAccount, TokenAccount, Validator,
    };
    use crate::cli;

    #[derive(Clone, Debug, Deserialize, Serialize)]
    pub struct HexString(pub String);

    impl HexString {
        pub fn to_bytes(&self) -> Result<Vec<u8>, HexKeyError> {
            let bytes = HEXLOWER.decode(self.0.as_ref())?;
            Ok(bytes)
        }

        pub fn to_sha256_bytes(&self) -> Result<[u8; 32], HexKeyError> {
            let bytes = HEXLOWER.decode(self.0.as_ref())?;
            let slice = bytes.as_slice();
            let array: [u8; 32] = slice.try_into()?;
            Ok(array)
        }

        pub fn to_public_key(&self) -> Result<common::PublicKey, HexKeyError> {
            let key = common::PublicKey::from_str(&self.0)
                .map_err(HexKeyError::InvalidPublicKey)?;
            Ok(key)
        }

        pub fn to_dkg_public_key(&self) -> Result<DkgPublicKey, HexKeyError> {
            let key = DkgPublicKey::from_str(&self.0)?;
            Ok(key)
        }
    }

    #[derive(Error, Debug)]
    pub enum HexKeyError {
        #[error("Invalid hex string: {0:?}")]
        InvalidHexString(data_encoding::DecodeError),
        #[error("Invalid sha256 checksum: {0}")]
        InvalidSha256(TryFromSliceError),
        #[error("Invalid public key: {0}")]
        InvalidPublicKey(ParsePublicKeyError),
    }

    impl From<data_encoding::DecodeError> for HexKeyError {
        fn from(err: data_encoding::DecodeError) -> Self {
            Self::InvalidHexString(err)
        }
    }

    impl From<ParsePublicKeyError> for HexKeyError {
        fn from(err: ParsePublicKeyError) -> Self {
            Self::InvalidPublicKey(err)
        }
    }

    impl From<TryFromSliceError> for HexKeyError {
        fn from(err: TryFromSliceError) -> Self {
            Self::InvalidSha256(err)
        }
    }

    #[derive(Clone, Debug, Deserialize, Serialize)]
    pub struct GenesisConfig {
        // Genesis timestamp
        pub genesis_time: Rfc3339String,
        // Initial validator set
        pub validator: HashMap<String, ValidatorConfig>,
        // Token accounts present at genesis
        pub token: Option<HashMap<String, TokenAccountConfig>>,
        // Established accounts present at genesis
        pub established: Option<HashMap<String, EstablishedAccountConfig>>,
        // Implicit accounts present at genesis
        pub implicit: Option<HashMap<String, ImplicitAccountConfig>>,
        // Protocol parameters
        pub parameters: ParametersConfig,
        // PoS parameters
        pub pos_params: PosParamsConfig,
        // Governance parameters
        pub gov_params: GovernanceParamsConfig,
        // Treasury parameters
        pub treasury_params: TreasuryParamasConfig,
        // Wasm definitions
        pub wasm: HashMap<String, WasmConfig>,
    }

    #[derive(Clone, Debug, Deserialize, Serialize)]
    pub struct GovernanceParamsConfig {
        // Min funds to stake to submit a proposal
        // XXX: u64 doesn't work with toml-rs!
        pub min_proposal_fund: u64,
        // Maximum size of proposal in kibibytes (KiB)
        // XXX: u64 doesn't work with toml-rs!
        pub max_proposal_code_size: u64,
        // Proposal period length in epoch
        // XXX: u64 doesn't work with toml-rs!
        pub min_proposal_period: u64,
        // Maximum number of characters in the proposal content
        // XXX: u64 doesn't work with toml-rs!
        pub max_proposal_content_size: u64,
        // Minimum number of epoch between end and grace epoch
        // XXX: u64 doesn't work with toml-rs!
        pub min_proposal_grace_epochs: u64,
    }

    #[derive(Clone, Debug, Deserialize, Serialize)]
    pub struct TreasuryParamasConfig {
        // Maximum funds that can be moved from treasury in a single transfer
        // XXX: u64 doesn't work with toml-rs!
        pub max_proposal_fund_transfer: u64,
    }

    /// Validator pre-genesis configuration can be created with client utils
    /// `init-genesis-validator` command and added to a genesis for
    /// `init-network` cmd and that can be subsequently read by `join-network`
    /// cmd to setup a genesis validator node.
    #[derive(Serialize, Deserialize, Debug)]
    pub struct ValidatorPreGenesisConfig {
        pub validator: HashMap<String, ValidatorConfig>,
    }

    #[derive(Clone, Default, Debug, Deserialize, Serialize)]
    pub struct ValidatorConfig {
        // Public key for consensus. (default: generate)
        pub consensus_public_key: Option<HexString>,
        // Public key for validator account. (default: generate)
        pub account_public_key: Option<HexString>,
        // Public key for staking reward account. (default: generate)
        pub staking_reward_public_key: Option<HexString>,
        // Public protocol signing key for validator account. (default:
        // generate)
        pub protocol_public_key: Option<HexString>,
        // Public DKG session key for validator account. (default: generate)
        pub dkg_public_key: Option<HexString>,
        // Validator address (default: generate).
        pub address: Option<String>,
        // Staking reward account address (default: generate).
        pub staking_reward_address: Option<String>,
        // Total number of tokens held at genesis.
        // XXX: u64 doesn't work with toml-rs!
        pub tokens: Option<u64>,
        // Unstaked balance at genesis.
        // XXX: u64 doesn't work with toml-rs!
        pub non_staked_balance: Option<u64>,
        // Filename of validator VP. (default: default validator VP)
        pub validator_vp: Option<String>,
        // Filename of staking reward account VP. (default: user VP)
        pub staking_reward_vp: Option<String>,
        // IP:port of the validator. (used in generation only)
        pub net_address: Option<String>,
        /// Matchmaker account's alias, if any
        pub matchmaker_account: Option<String>,
        /// Path to a matchmaker WASM program, if any
        pub matchmaker_code: Option<String>,
        /// Path to a transaction WASM code used by the matchmaker, if any
        pub matchmaker_tx: Option<String>,
        /// Is this validator running a seed intent gossip node? A seed node is
        /// not part of the gossipsub where intents are being propagated and
        /// hence cannot run matchmakers
        pub intent_gossip_seed: Option<bool>,
        /// Tendermint node key is used to derive Tendermint node ID for node
        /// authentication
        pub tendermint_node_key: Option<HexString>,
    }

    #[derive(Clone, Debug, Deserialize, Serialize)]
    pub struct TokenAccountConfig {
        // Address of token account (default: generate).
        pub address: Option<String>,
        // Filename of token account VP. (default: token VP)
        pub vp: Option<String>,
        // Initial balances held by accounts defined elsewhere.
        // XXX: u64 doesn't work with toml-rs!
        pub balances: Option<HashMap<String, u64>>,
    }

    #[derive(Clone, Debug, Deserialize, Serialize)]
    pub struct EstablishedAccountConfig {
        // Address of established account (default: generate).
        pub address: Option<String>,
        // Filename of established account VP. (default: user VP)
        pub vp: Option<String>,
        // Public key of established account. (default: generate)
        pub public_key: Option<HexString>,
        // Initial storage key values.
        pub storage: Option<HashMap<String, HexString>>,
    }

    #[derive(Clone, Debug, Deserialize, Serialize)]
    pub struct ImplicitAccountConfig {
        // Public key of implicit account (default: generate).
        pub public_key: Option<HexString>,
    }

    #[derive(Clone, Debug, Deserialize, Serialize)]
    pub struct ParametersConfig {
        // Minimum number of blocks per epoch.
        // XXX: u64 doesn't work with toml-rs!
        pub min_num_of_blocks: u64,
        // Minimum duration of an epoch (in seconds).
        // TODO: this is i64 because datetime wants it
        pub min_duration: i64,
        // Maximum duration per block (in seconds).
        // TODO: this is i64 because datetime wants it
        pub max_expected_time_per_block: i64,
        // Hashes of whitelisted vps array. `None` value or an empty array
        // disables whitelisting.
        pub vp_whitelist: Option<Vec<String>>,
        // Hashes of whitelisted txs array. `None` value or an empty array
        // disables whitelisting.
        pub tx_whitelist: Option<Vec<String>>,
    }

    #[derive(Clone, Debug, Deserialize, Serialize)]
    pub struct PosParamsConfig {
        // Maximum number of active validators.
        // XXX: u64 doesn't work with toml-rs!
        pub max_validator_slots: u64,
        // Pipeline length (in epochs).
        // XXX: u64 doesn't work with toml-rs!
        pub pipeline_len: u64,
        // Unbonding length (in epochs).
        // XXX: u64 doesn't work with toml-rs!
        pub unbonding_len: u64,
        // Votes per token (in basis points).
        // XXX: u64 doesn't work with toml-rs!
        pub votes_per_token: u64,
        // Reward for proposing a block.
        // XXX: u64 doesn't work with toml-rs!
        pub block_proposer_reward: u64,
        // Reward for voting on a block.
        // XXX: u64 doesn't work with toml-rs!
        pub block_vote_reward: u64,
        // Portion of a validator's stake that should be slashed on a
        // duplicate vote (in basis points).
        // XXX: u64 doesn't work with toml-rs!
        pub duplicate_vote_slash_rate: u64,
        // Portion of a validator's stake that should be slashed on a
        // light client attack (in basis points).
        // XXX: u64 doesn't work with toml-rs!
        pub light_client_attack_slash_rate: u64,
    }

    #[derive(Clone, Debug, Deserialize, Serialize)]
    pub struct WasmConfig {
        filename: String,
        pub sha256: Option<HexString>,
    }

    fn load_validator(
        config: &ValidatorConfig,
        wasm: &HashMap<String, WasmConfig>,
    ) -> Validator {
        let validator_vp_name = config.validator_vp.as_ref().unwrap();
        let validator_vp_config = wasm.get(validator_vp_name).unwrap();
        let reward_vp_name = config.staking_reward_vp.as_ref().unwrap();
        let reward_vp_config = wasm.get(reward_vp_name).unwrap();

        Validator {
            pos_data: GenesisValidator {
                address: Address::decode(&config.address.as_ref().unwrap())
                    .unwrap(),
                staking_reward_address: Address::decode(
                    &config.staking_reward_address.as_ref().unwrap(),
                )
                .unwrap(),
                tokens: token::Amount::whole(config.tokens.unwrap_or_default()),
                consensus_key: config
                    .consensus_public_key
                    .as_ref()
                    .unwrap()
                    .to_public_key()
                    .unwrap(),
                staking_reward_key: config
                    .staking_reward_public_key
                    .as_ref()
                    .unwrap()
                    .to_public_key()
                    .unwrap(),
            },
            account_key: config
                .account_public_key
                .as_ref()
                .unwrap()
                .to_public_key()
                .unwrap(),
            protocol_key: config
                .protocol_public_key
                .as_ref()
                .unwrap()
                .to_public_key()
                .unwrap(),
            dkg_public_key: config
                .dkg_public_key
                .as_ref()
                .unwrap()
                .to_dkg_public_key()
                .unwrap(),
            non_staked_balance: token::Amount::whole(
                config.non_staked_balance.unwrap_or_default(),
            ),
            validator_vp_code_path: validator_vp_config.filename.to_owned(),
            validator_vp_sha256: validator_vp_config
                .sha256
                .clone()
                .unwrap()
                .to_sha256_bytes()
                .unwrap(),
            reward_vp_code_path: reward_vp_config.filename.to_owned(),
            reward_vp_sha256: reward_vp_config
                .sha256
                .clone()
                .unwrap_or_else(|| {
                    eprintln!("Unknown validator VP WASM sha256");
                    cli::safe_exit(1);
                })
                .to_sha256_bytes()
                .unwrap(),
        }
    }

    fn load_token(
        config: &TokenAccountConfig,
        wasm: &HashMap<String, WasmConfig>,
        validators: &HashMap<String, Validator>,
        established_accounts: &HashMap<String, EstablishedAccount>,
        implicit_accounts: &HashMap<String, ImplicitAccount>,
    ) -> TokenAccount {
        let token_vp_name = config.vp.as_ref().unwrap();
        let token_vp_config = wasm.get(token_vp_name).unwrap();

        TokenAccount {
            address: Address::decode(&config.address.as_ref().unwrap())
                .unwrap(),
            vp_code_path: token_vp_config.filename.to_owned(),
            vp_sha256: token_vp_config
                .sha256
                .clone()
                .unwrap_or_else(|| {
                    eprintln!("Unknown token VP WASM sha256");
                    cli::safe_exit(1);
                })
                .to_sha256_bytes()
                .unwrap(),
            balances: config
                .balances
                .as_ref()
                .unwrap_or(&HashMap::default())
                .iter()
                .map(|(alias_or_address, amount)| {
                    (
                        match Address::decode(&alias_or_address) {
                            Ok(address) => address,
                            Err(decode_err) => {
                                if let Some(alias) =
                                    alias_or_address.strip_suffix(".public_key")
                                {
                                    if let Some(established) =
                                        established_accounts.get(alias)
                                    {
                                        established
                                            .public_key
                                            .as_ref()
                                            .unwrap()
                                            .into()
                                    } else if let Some(validator) =
                                        validators.get(alias)
                                    {
                                        (&validator.account_key).into()
                                    } else {
                                        eprintln!(
                                            "No established or validator \
                                             account with alias {} found",
                                            alias
                                        );
                                        cli::safe_exit(1)
                                    }
                                } else if let Some(established) =
                                    established_accounts.get(alias_or_address)
                                {
                                    established.address.clone()
                                } else if let Some(validator) =
                                    validators.get(alias_or_address)
                                {
                                    validator.pos_data.address.clone()
                                } else if let Some(implicit) =
                                    implicit_accounts.get(alias_or_address)
                                {
                                    (&implicit.public_key).into()
                                } else {
                                    eprintln!(
                                        "{} is unknown alias and not a valid \
                                         address: {}",
                                        alias_or_address, decode_err
                                    );
                                    cli::safe_exit(1)
                                }
                            }
                        },
                        token::Amount::whole(*amount),
                    )
                })
                .collect(),
        }
    }

    fn load_established(
        config: &EstablishedAccountConfig,
        wasm: &HashMap<String, WasmConfig>,
    ) -> EstablishedAccount {
        let account_vp_name = config.vp.as_ref().unwrap();
        let account_vp_config = wasm.get(account_vp_name).unwrap();

        EstablishedAccount {
            address: Address::decode(&config.address.as_ref().unwrap())
                .unwrap(),
            vp_code_path: account_vp_config.filename.to_owned(),
            vp_sha256: account_vp_config
                .sha256
                .clone()
                .unwrap_or_else(|| {
                    eprintln!("Unknown user VP WASM sha256");
                    cli::safe_exit(1);
                })
                .to_sha256_bytes()
                .unwrap(),
            public_key: config
                .public_key
                .as_ref()
                .map(|hex| hex.to_public_key().unwrap()),
            storage: config
                .storage
                .as_ref()
                .unwrap_or(&HashMap::default())
                .iter()
                .map(|(address, hex)| {
                    (
                        storage::Key::parse(&address).unwrap(),
                        hex.to_bytes().unwrap(),
                    )
                })
                .collect(),
        }
    }

    fn load_implicit(config: &ImplicitAccountConfig) -> ImplicitAccount {
        ImplicitAccount {
            public_key: config
                .public_key
                .as_ref()
                .unwrap()
                .to_public_key()
                .unwrap(),
        }
    }

    pub fn load_genesis_config(config: GenesisConfig) -> Genesis {
        let wasms = config.wasm;
        let validators: HashMap<String, Validator> = config
            .validator
            .iter()
            .map(|(name, cfg)| (name.clone(), load_validator(cfg, &wasms)))
            .collect();
        let established_accounts: HashMap<String, EstablishedAccount> = config
            .established
            .unwrap_or_default()
            .iter()
            .map(|(name, cfg)| (name.clone(), load_established(cfg, &wasms)))
            .collect();
        let implicit_accounts: HashMap<String, ImplicitAccount> = config
            .implicit
            .unwrap_or_default()
            .iter()
            .map(|(name, cfg)| (name.clone(), load_implicit(cfg)))
            .collect();
        let token_accounts = config
            .token
            .unwrap_or_default()
            .iter()
            .map(|(_name, cfg)| {
                load_token(
                    cfg,
                    &wasms,
                    &validators,
                    &established_accounts,
                    &implicit_accounts,
                )
            })
            .collect();

        let parameters = Parameters {
            epoch_duration: EpochDuration {
                min_num_of_blocks: config.parameters.min_num_of_blocks,
                min_duration: namada::types::time::Duration::seconds(
                    config.parameters.min_duration,
                )
                .into(),
            },
            max_expected_time_per_block:
                namada::types::time::Duration::seconds(
                    config.parameters.max_expected_time_per_block,
                )
                .into(),
            vp_whitelist: config.parameters.vp_whitelist.unwrap_or_default(),
            tx_whitelist: config.parameters.tx_whitelist.unwrap_or_default(),
        };

        let gov_params = GovParams {
            min_proposal_fund: config.gov_params.min_proposal_fund,
            max_proposal_code_size: config.gov_params.max_proposal_code_size,
            min_proposal_period: config.gov_params.min_proposal_period,
            max_proposal_content_size: config
                .gov_params
                .max_proposal_content_size,
            min_proposal_grace_epochs: config
                .gov_params
                .min_proposal_grace_epochs,
        };

        let treasury_params = TreasuryParams {
            max_proposal_fund_transfer: 10_000,
        };

        let pos_params = PosParams {
            max_validator_slots: config.pos_params.max_validator_slots,
            pipeline_len: config.pos_params.pipeline_len,
            unbonding_len: config.pos_params.unbonding_len,
            votes_per_token: BasisPoints::new(
                config.pos_params.votes_per_token,
            ),
            block_proposer_reward: config.pos_params.block_proposer_reward,
            block_vote_reward: config.pos_params.block_vote_reward,
            duplicate_vote_slash_rate: BasisPoints::new(
                config.pos_params.duplicate_vote_slash_rate,
            ),
            light_client_attack_slash_rate: BasisPoints::new(
                config.pos_params.light_client_attack_slash_rate,
            ),
        };

        let mut genesis = Genesis {
            genesis_time: config.genesis_time.try_into().unwrap(),
            validators: validators.into_values().collect(),
            token_accounts,
            established_accounts: established_accounts.into_values().collect(),
            implicit_accounts: implicit_accounts.into_values().collect(),
            parameters,
            pos_params,
            gov_params,
            treasury_params,
        };
        genesis.init();
        genesis
    }

    pub fn open_genesis_config(
        path: impl AsRef<Path>,
    ) -> color_eyre::eyre::Result<GenesisConfig> {
        let config_file =
            std::fs::read_to_string(&path).wrap_err_with(|| {
                format!(
                    "couldn't read genesis config file from {}",
                    path.as_ref().to_string_lossy()
                )
            })?;
        toml::from_str(&config_file).wrap_err_with(|| {
            format!(
                "couldn't parse TOML from {}",
                path.as_ref().to_string_lossy()
            )
        })
    }

    pub fn write_genesis_config(
        config: &GenesisConfig,
        path: impl AsRef<Path>,
    ) {
        let toml = toml::to_string(&config).unwrap();
        std::fs::write(path, toml).unwrap();
    }

    pub fn read_genesis_config(path: impl AsRef<Path>) -> Genesis {
        load_genesis_config(open_genesis_config(path).unwrap())
    }
}

#[derive(Debug, BorshSerialize, BorshDeserialize)]
#[borsh_init(init)]
pub struct Genesis {
    pub genesis_time: DateTimeUtc,
    pub validators: Vec<Validator>,
    pub token_accounts: Vec<TokenAccount>,
    pub established_accounts: Vec<EstablishedAccount>,
    pub implicit_accounts: Vec<ImplicitAccount>,
    pub parameters: Parameters,
    pub pos_params: PosParams,
    pub gov_params: GovParams,
    pub treasury_params: TreasuryParams,
}

impl Genesis {
    /// Sort all fields for deterministic encoding
    pub fn init(&mut self) {
        self.validators.sort();
        self.token_accounts.sort();
        self.established_accounts.sort();
        self.implicit_accounts.sort();
    }
}

#[derive(
    Clone,
    Debug,
    BorshSerialize,
    BorshDeserialize,
    PartialEq,
    Eq,
    PartialOrd,
    Ord,
)]
/// Genesis validator definition
pub struct Validator {
    /// Data that is used for PoS system initialization
    pub pos_data: GenesisValidator,
    /// Public key associated with the validator account. The default validator
    /// VP will check authorization of transactions from this account against
    /// this key on a transaction signature.
    /// Note that this is distinct from consensus key used in the PoS system.
    pub account_key: common::PublicKey,
    /// Public key associated with validator account used for signing protocol
    /// transactions
    pub protocol_key: common::PublicKey,
    /// The public DKG session key used during the DKG protocol
    pub dkg_public_key: DkgPublicKey,
    /// These tokens are no staked and hence do not contribute to the
    /// validator's voting power
    pub non_staked_balance: token::Amount,
    /// Validity predicate code WASM
    pub validator_vp_code_path: String,
    /// Expected SHA-256 hash of the validator VP
    pub validator_vp_sha256: [u8; 32],
    /// Staking reward account code WASM
    pub reward_vp_code_path: String,
    /// Expected SHA-256 hash of the staking reward VP
    pub reward_vp_sha256: [u8; 32],
}

#[derive(
    Clone, Debug, BorshSerialize, BorshDeserialize, PartialEq, Eq, Derivative,
)]
#[derivative(PartialOrd, Ord)]
pub struct EstablishedAccount {
    /// Address
    pub address: Address,
    /// Validity predicate code WASM
    pub vp_code_path: String,
    /// Expected SHA-256 hash of the validity predicate wasm
    pub vp_sha256: [u8; 32],
    /// A public key to be stored in the account's storage, if any
    pub public_key: Option<common::PublicKey>,
    /// Account's sub-space storage. The values must be borsh encoded bytes.
    #[derivative(PartialOrd = "ignore", Ord = "ignore")]
    pub storage: HashMap<storage::Key, Vec<u8>>,
}

#[derive(
    Clone, Debug, BorshSerialize, BorshDeserialize, PartialEq, Eq, Derivative,
)]
#[derivative(PartialOrd, Ord)]
pub struct TokenAccount {
    /// Address
    pub address: Address,
    /// Validity predicate code WASM
    pub vp_code_path: String,
    /// Expected SHA-256 hash of the validity predicate wasm
    pub vp_sha256: [u8; 32],
    /// Accounts' balances of this token
    #[derivative(PartialOrd = "ignore", Ord = "ignore")]
    pub balances: HashMap<Address, token::Amount>,
}

#[derive(
    Clone,
    Debug,
    BorshSerialize,
    BorshDeserialize,
    PartialEq,
    Eq,
    PartialOrd,
    Ord,
)]
pub struct ImplicitAccount {
    /// A public key from which the implicit account is derived. This will be
    /// stored on chain for the account.
    pub public_key: common::PublicKey,
}

#[cfg(not(feature = "dev"))]
pub fn genesis(base_dir: impl AsRef<Path>, chain_id: &ChainId) -> Genesis {
    let path = base_dir
        .as_ref()
        .join(format!("{}.toml", chain_id.as_str()));
    genesis_config::read_genesis_config(path)
}
#[cfg(feature = "dev")]
pub fn genesis() -> Genesis {
    use namada::ledger::parameters::EpochDuration;
    use namada::types::address;

    use crate::wallet;

    let vp_token_path = "vp_token.wasm";
    let vp_user_path = "vp_user.wasm";

    // NOTE When the validator's key changes, tendermint must be reset with
    // `anoma reset` command. To generate a new validator, use the
    // `tests::gen_genesis_validator` below.
    let consensus_keypair = wallet::defaults::validator_keypair();
    let account_keypair = wallet::defaults::validator_keypair();
    let ed_staking_reward_keypair = ed25519::SecretKey::try_from_slice(&[
        61, 198, 87, 204, 44, 94, 234, 228, 217, 72, 245, 27, 40, 2, 151, 174,
        24, 247, 69, 6, 9, 30, 44, 16, 88, 238, 77, 162, 243, 125, 240, 206,
    ])
    .unwrap();
    let staking_reward_keypair =
        common::SecretKey::try_from_sk(&ed_staking_reward_keypair).unwrap();
    let address = wallet::defaults::validator_address();
    let staking_reward_address = Address::decode("atest1v4ehgw36xcersvee8qerxd35x9prsw2xg5erxv6pxfpygd2x89z5xsf5xvmnysejgv6rwd2rnj2avt").unwrap();
    let (protocol_keypair, dkg_keypair) = wallet::defaults::validator_keys();
    let validator = Validator {
        pos_data: GenesisValidator {
            address,
            staking_reward_address,
            tokens: token::Amount::whole(200_000),
            consensus_key: consensus_keypair.ref_to(),
            staking_reward_key: staking_reward_keypair.ref_to(),
        },
        account_key: account_keypair.ref_to(),
        protocol_key: protocol_keypair.ref_to(),
        dkg_public_key: dkg_keypair.public(),
        non_staked_balance: token::Amount::whole(100_000),
        // TODO replace with https://github.com/anoma/anoma/issues/25)
        validator_vp_code_path: vp_user_path.into(),
        validator_vp_sha256: Default::default(),
        reward_vp_code_path: vp_user_path.into(),
        reward_vp_sha256: Default::default(),
    };
    let parameters = Parameters {
        epoch_duration: EpochDuration {
            min_num_of_blocks: 10,
            min_duration: namada::types::time::Duration::seconds(60).into(),
        },
        max_expected_time_per_block: namada::types::time::DurationSecs(30),
        vp_whitelist: vec![],
        tx_whitelist: vec![],
    };
    let albert = EstablishedAccount {
        address: wallet::defaults::albert_address(),
        vp_code_path: vp_user_path.into(),
        vp_sha256: Default::default(),
        public_key: Some(wallet::defaults::albert_keypair().ref_to()),
        storage: HashMap::default(),
    };
    let bertha = EstablishedAccount {
        address: wallet::defaults::bertha_address(),
        vp_code_path: vp_user_path.into(),
        vp_sha256: Default::default(),
        public_key: Some(wallet::defaults::bertha_keypair().ref_to()),
        storage: HashMap::default(),
    };
    let christel = EstablishedAccount {
        address: wallet::defaults::christel_address(),
        vp_code_path: vp_user_path.into(),
        vp_sha256: Default::default(),
        public_key: Some(wallet::defaults::christel_keypair().ref_to()),
        storage: HashMap::default(),
    };
    let matchmaker = EstablishedAccount {
        address: wallet::defaults::matchmaker_address(),
        vp_code_path: vp_user_path.into(),
        vp_sha256: Default::default(),
        public_key: Some(wallet::defaults::matchmaker_keypair().ref_to()),
        storage: HashMap::default(),
    };
    let implicit_accounts = vec![ImplicitAccount {
        public_key: wallet::defaults::daewon_keypair().ref_to(),
    }];
    let default_user_tokens = token::Amount::whole(1_000_000);
    let default_key_tokens = token::Amount::whole(1_000);
    let balances: HashMap<Address, token::Amount> = HashMap::from_iter([
        // established accounts' balances
        (wallet::defaults::albert_address(), default_user_tokens),
        (wallet::defaults::bertha_address(), default_user_tokens),
        (wallet::defaults::christel_address(), default_user_tokens),
        // implicit accounts' balances
        (wallet::defaults::daewon_address(), default_user_tokens),
        // implicit accounts derived from public keys balances
        (
            bertha.public_key.as_ref().unwrap().into(),
            default_key_tokens,
        ),
        (
            albert.public_key.as_ref().unwrap().into(),
            default_key_tokens,
        ),
        (
            christel.public_key.as_ref().unwrap().into(),
            default_key_tokens,
        ),
        ((&validator.account_key).into(), default_key_tokens),
        (
            matchmaker.public_key.as_ref().unwrap().into(),
            default_key_tokens,
        ),
    ]);
    let token_accounts = address::tokens()
        .into_iter()
        .map(|(address, _)| TokenAccount {
            address,
            vp_code_path: vp_token_path.into(),
            vp_sha256: Default::default(),
            balances: balances.clone(),
        })
        .collect();
    Genesis {
        genesis_time: DateTimeUtc::now(),
        validators: vec![validator],
        established_accounts: vec![albert, bertha, christel, matchmaker],
        implicit_accounts,
        token_accounts,
        parameters,
        pos_params: PosParams::default(),
        gov_params: GovParams::default(),
        treasury_params: TreasuryParams::default(),
    }
}

#[cfg(test)]
pub mod tests {
    use borsh::BorshSerialize;
    use namada::types::address::testing::gen_established_address;
    use namada::types::key::*;
    use rand::prelude::ThreadRng;
    use rand::thread_rng;

    use crate::wallet;

    /// Run `cargo test gen_genesis_validator -- --nocapture` to generate a
    /// new genesis validator address, staking reward address and keypair.
    #[test]
    fn gen_genesis_validator() {
        let address = gen_established_address();
        let staking_reward_address = gen_established_address();
        let mut rng: ThreadRng = thread_rng();
        let keypair: common::SecretKey =
            ed25519::SigScheme::generate(&mut rng).try_to_sk().unwrap();
        let kp_arr = keypair.try_to_vec().unwrap();
        let staking_reward_keypair: common::SecretKey =
            ed25519::SigScheme::generate(&mut rng).try_to_sk().unwrap();
        let srkp_arr = staking_reward_keypair.try_to_vec().unwrap();
        let (protocol_keypair, dkg_keypair) =
            wallet::defaults::validator_keys();
        println!("address: {}", address);
        println!("staking_reward_address: {}", staking_reward_address);
        println!("keypair: {:?}", kp_arr);
        println!("staking_reward_keypair: {:?}", srkp_arr);
        println!("protocol_keypair: {:?}", protocol_keypair);
        println!("dkg_keypair: {:?}", dkg_keypair.try_to_vec().unwrap());
    }
}<|MERGE_RESOLUTION|>--- conflicted
+++ resolved
@@ -26,12 +26,8 @@
     use std::path::Path;
     use std::str::FromStr;
 
-<<<<<<< HEAD
+    use data_encoding::HEXLOWER;
     use eyre::Context;
-    use hex;
-=======
-    use data_encoding::HEXLOWER;
->>>>>>> 1d2f1dd1
     use namada::ledger::governance::parameters::GovParams;
     use namada::ledger::parameters::{EpochDuration, Parameters};
     use namada::ledger::pos::types::BasisPoints;
