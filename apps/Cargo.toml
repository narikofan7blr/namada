[package]
authors = ["Heliax AG <hello@heliax.dev>"]
description = "Namada apps"
edition = "2021"
license = "GPL-3.0"
name = "namada_apps"
readme = "../README.md"
resolver = "2"
version = "0.7.1"

# See more keys and their definitions at https://doc.rust-lang.org/cargo/reference/manifest.html

[lib]
name = "namada_apps"
path = "src/lib/mod.rs"

# Namada CLI that aggregates some common commands for the node and the client
[[bin]]
doc = false
name = "namada"
path = "src/bin/anoma/main.rs"

# Namada node
[[bin]]
doc = false
name = "namadan"
path = "src/bin/anoma-node/main.rs"

# Namada client
[[bin]]
doc = false
name = "namadac"
path = "src/bin/anoma-client/main.rs"

# Namada wallet
[[bin]]
doc = false
name = "namadaw"
path = "src/bin/anoma-wallet/main.rs"

[features]
default = ["std", "abciplus"]
dev = ["namada/dev"]
std = ["ed25519-consensus/std", "rand/std", "rand_core/std"]
# for integration tests and test utilies
testing = ["dev"]
abcipp = [
    "tendermint-abcipp",
    "tendermint-config-abcipp",
    "tendermint-proto-abcipp",
    "tendermint-rpc-abcipp",
    "tower-abci-abcipp",
    "namada/abcipp"
]

abciplus = [
    "tendermint",
    "tendermint-config",
    "tendermint-rpc",
    "tendermint-proto",
    "tower-abci",
    "namada/abciplus"
]

[dependencies]
namada = {path = "../shared", features = ["wasm-runtime", "ferveo-tpke", "rand", "secp256k1-sign-verify"]}
arse-merkle-tree = {package = "sparse-merkle-tree", git = "https://github.com/heliaxdev/sparse-merkle-tree", branch = "bat/arse-merkle-tree", features = ["std", "borsh"]}
ark-serialize = "0.3.0"
ark-std = "0.3.0"
async-std = {version = "=1.11.0", features = ["unstable"]}
async-trait = "0.1.51"
base64 = "0.13.0"
bech32 = "0.8.0"
blake2b-rs = "0.2.0"
borsh = "0.9.0"
byte-unit = "4.0.13"
byteorder = "1.4.2"
# https://github.com/clap-rs/clap/issues/1037
clap = {git = "https://github.com/clap-rs/clap/", tag = "v3.0.0-beta.2", default-features = false, features = ["std", "suggestions", "color", "cargo"]}
clarity = "0.5.1"
color-eyre = "0.5.10"
config = "0.11.0"
derivative = "2.2.0"
directories = "4.0.1"
ed25519-consensus = "1.2.0"
ethabi = "17.0.0"
ferveo = {git = "https://github.com/anoma/ferveo"}
ferveo-common = {git = "https://github.com/anoma/ferveo"}
eyre = "0.6.5"
flate2 = "1.0.22"
file-lock = "2.0.2"
futures = "0.3"
hex = "0.4.3"
itertools = "0.10.1"
jsonpath_lib = "0.3.0"
libc = "0.2.97"
libloading = "0.7.2"
libp2p = "0.38.0"
message-io = {version = "0.14.3", default-features = false, features = ["websocket"]}
num256 = "0.3.5"
num-derive = "0.3.3"
num-traits = "0.2.14"
num_cpus = "1.13.0"
once_cell = "1.8.0"
orion = "0.16.0"
pathdiff = "0.2.1"
prost = "0.9.0"
prost-types = "0.9.0"
rand = {version = "0.8", default-features = false}
rand_core = {version = "0.6", default-features = false}
rayon = "=1.5.1"
regex = "1.4.5"
reqwest = "0.11.4"
rlimit = "0.5.4"
rocksdb = {version = "0.18.0", features = ['zstd'], default-features = false}
rpassword = "5.0.1"
serde = {version = "1.0.125", features = ["derive"]}
serde_bytes = "0.11.5"
serde_json = {version = "1.0.62", features = ["raw_value"]}
serde_regex = "1.1.0"
sha2 = "0.9.3"
signal-hook = "0.3.9"
# sysinfo with disabled multithread feature
sysinfo = {version = "=0.21.1", default-features = false}
tar = "0.4.37"
# temporarily using fork work-around
tendermint-abcipp = {package = "tendermint", git = "https://github.com/heliaxdev/tendermint-rs", rev = "95c52476bc37927218374f94ac8e2a19bd35bec9", optional = true}
tendermint-config-abcipp = {package = "tendermint-config", git = "https://github.com/heliaxdev/tendermint-rs", rev = "95c52476bc37927218374f94ac8e2a19bd35bec9", optional = true}
tendermint-proto-abcipp = {package = "tendermint-proto", git = "https://github.com/heliaxdev/tendermint-rs", rev = "95c52476bc37927218374f94ac8e2a19bd35bec9", optional = true}
tendermint-rpc-abcipp = {package = "tendermint-rpc", git = "https://github.com/heliaxdev/tendermint-rs", rev = "95c52476bc37927218374f94ac8e2a19bd35bec9", features = ["http-client", "websocket-client"], optional = true}
tendermint = {git = "https://github.com/heliaxdev/tendermint-rs", branch = "bat/abciplus", optional = true}
tendermint-config = {git = "https://github.com/heliaxdev/tendermint-rs", branch = "bat/abciplus", optional = true}
tendermint-proto = {git = "https://github.com/heliaxdev/tendermint-rs", branch = "bat/abciplus", optional = true}
tendermint-rpc = {git = "https://github.com/heliaxdev/tendermint-rs", branch = "bat/abciplus", features = ["http-client", "websocket-client"], optional = true}
thiserror = "1.0.30"
tokio = {version = "1.8.2", features = ["full"]}
toml = "0.5.8"
tonic = "0.6.1"
tower = "0.4"
# Also, using the same version of tendermint-rs as we do here.
# with a patch for https://github.com/penumbra-zone/tower-abci/issues/7.
<<<<<<< HEAD
tower-abci = {git = "https://github.com/heliaxdev/tower-abci", rev = "f6463388fc319b6e210503b43b3aecf6faf6b200"}
tracing = "0.1.34"
=======
tower-abci-abcipp = {package = "tower-abci", git = "https://github.com/heliaxdev/tower-abci", rev = "f6463388fc319b6e210503b43b3aecf6faf6b200", optional = true}
tower-abci = {git = "https://github.com/heliaxdev/tower-abci", branch = "bat/abciplus", optional = true}
tracing = "0.1.30"
>>>>>>> c23a3946
tracing-log = "0.1.2"
tracing-subscriber = {version = "0.3.7", features = ["env-filter"]}
web30 = "0.19.1"
websocket = "0.26.2"
winapi = "0.3.9"

warp = "0.3.2"
bytes = "1.1.0"

[dev-dependencies]
assert_matches = "1.5.0"
namada = {path = "../shared", features = ["testing", "wasm-runtime"]}
cargo-watch = "7.5.0"
bit-set = "0.5.2"
# A fork with state machime testing
proptest = {git = "https://github.com/heliaxdev/proptest", branch = "tomas/sm"}
tempfile = "3.2.0"
test-log = {version = "0.2.7", default-features = false, features = ["trace"]}
tokio-test = "0.4.2"

[build-dependencies]
git2 = "0.13.25"
tonic-build = "0.6.0"<|MERGE_RESOLUTION|>--- conflicted
+++ resolved
@@ -139,14 +139,9 @@
 tower = "0.4"
 # Also, using the same version of tendermint-rs as we do here.
 # with a patch for https://github.com/penumbra-zone/tower-abci/issues/7.
-<<<<<<< HEAD
-tower-abci = {git = "https://github.com/heliaxdev/tower-abci", rev = "f6463388fc319b6e210503b43b3aecf6faf6b200"}
-tracing = "0.1.34"
-=======
 tower-abci-abcipp = {package = "tower-abci", git = "https://github.com/heliaxdev/tower-abci", rev = "f6463388fc319b6e210503b43b3aecf6faf6b200", optional = true}
 tower-abci = {git = "https://github.com/heliaxdev/tower-abci", branch = "bat/abciplus", optional = true}
 tracing = "0.1.30"
->>>>>>> c23a3946
 tracing-log = "0.1.2"
 tracing-subscriber = {version = "0.3.7", features = ["env-filter"]}
 web30 = "0.19.1"
