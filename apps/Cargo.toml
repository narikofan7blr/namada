--- conflicted
+++ resolved
@@ -104,10 +104,6 @@
 serde_regex = "1.1.0"
 sha2 = "0.9.3"
 signal-hook = "0.3.9"
-<<<<<<< HEAD
-=======
-sparse-merkle-tree = {git = "https://github.com/heliaxdev/sparse-merkle-tree", branch = "yuji/ics23_0.7", features = ["borsh"]}
->>>>>>> 14789273
 # sysinfo with disabled multithread feature
 sysinfo = {version = "=0.21.1", default-features = false}
 tar = "0.4.37"
