[package]
authors = ["Heliax AG <hello@heliax.dev>"]
description = "Namada tests"
edition = "2021"
license = "GPL-3.0"
name = "namada_tests"
resolver = "2"
version = "0.7.1"

[features]
default = ["wasm-runtime"]
wasm-runtime = ["namada/wasm-runtime"]

[dependencies]
namada = {path = "../shared", features = ["testing", "ibc-mocks"]}
namada_vm_env = {path = "../vm_env"}
chrono = "0.4.19"
concat-idents = "1.1.2"
prost = "0.9.0"
serde_json = {version = "1.0.65"}
sha2 = "0.9.3"
test-log = {version = "0.2.7", default-features = false, features = ["trace"]}
tempfile = "3.2.0"
<<<<<<< HEAD
# temporarily using fork work-around
tendermint = {git = "https://github.com/heliaxdev/tendermint-rs", branch = "murisi/jsfix", optional = true}
tendermint-stable = {package = "tendermint", git = "https://github.com/heliaxdev/tendermint-rs", branch = "murisi/jsfix", optional = true}
tendermint-proto = {git = "https://github.com/heliaxdev/tendermint-rs", branch = "murisi/jsfix", optional = true}
tendermint-proto-abci = {package = "tendermint-proto", git = "https://github.com/heliaxdev/tendermint-rs", branch = "murisi/jsfix", optional = true}
=======
>>>>>>> d1a06a26
tracing = "0.1.30"
tracing-subscriber = {version = "0.3.7", default-features = false, features = ["env-filter", "fmt"]}
derivative = "2.2.0"

[dev-dependencies]
namada_apps = {path = "../apps", default-features = false, features = ["testing"]}
assert_cmd = "1.0.7"
borsh = "0.9.1"
color-eyre = "0.5.11"
# NOTE: enable "print" feature to see output from builds ran by e2e tests
escargot = {version = "0.5.7"} # , features = ["print"]}
expectrl = {version = "=0.5.2"}
eyre = "0.6.5"
file-serve = "0.2.0"
fs_extra = "1.2.0"
hex = "0.4.3"
itertools = "0.10.0"
libp2p = "0.38.0"
pretty_assertions = "0.7.2"
# A fork with state machine testing
proptest = {git = "https://github.com/heliaxdev/proptest", branch = "tomas/sm"}
rand = "0.8"
toml = "0.5.9"

# This is used to enable logging from tests
[package.metadata.cargo-udeps.ignore]
normal = ["test-log", "tracing-subscriber"]<|MERGE_RESOLUTION|>--- conflicted
+++ resolved
@@ -21,14 +21,6 @@
 sha2 = "0.9.3"
 test-log = {version = "0.2.7", default-features = false, features = ["trace"]}
 tempfile = "3.2.0"
-<<<<<<< HEAD
-# temporarily using fork work-around
-tendermint = {git = "https://github.com/heliaxdev/tendermint-rs", branch = "murisi/jsfix", optional = true}
-tendermint-stable = {package = "tendermint", git = "https://github.com/heliaxdev/tendermint-rs", branch = "murisi/jsfix", optional = true}
-tendermint-proto = {git = "https://github.com/heliaxdev/tendermint-rs", branch = "murisi/jsfix", optional = true}
-tendermint-proto-abci = {package = "tendermint-proto", git = "https://github.com/heliaxdev/tendermint-rs", branch = "murisi/jsfix", optional = true}
-=======
->>>>>>> d1a06a26
 tracing = "0.1.30"
 tracing-subscriber = {version = "0.3.7", default-features = false, features = ["env-filter", "fmt"]}
 derivative = "2.2.0"
