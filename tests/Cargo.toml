[package]
authors = ["Heliax AG <hello@heliax.dev>"]
description = "Anoma tests"
edition = "2021"
license = "GPL-3.0"
name = "anoma_tests"
resolver = "2"
version = "0.2.0"

[features]
default = ["wasm-runtime", "ABCI"]
wasm-runtime = ["anoma/wasm-runtime"]

ABCI = [
  "ibc-abci",
  "ibc-proto-abci",
  "anoma/ibc-vp-abci",
  "tendermint-stable",
  "anoma/ABCI",
  "anoma_vm_env/ABCI",
]

ABCI-plus-plus = [
  "ibc",
  "ibc-proto",
  "anoma/ibc-vp",
  "tendermint",
  "anoma/ABCI-plus-plus",
  "anoma_vm_env/ABCI-plus-plus",
]

[dependencies]
anoma = {path = "../shared", default-features = false, features = ["testing"]}
anoma_vm_env = {path = "../vm_env", default-features = false}
chrono = "0.4.19"
concat-idents = "1.1.2"
# TODO temp fork for https://github.com/informalsystems/ibc-rs/issues/1161
<<<<<<< HEAD
ibc = {git = "https://github.com/heliaxdev/ibc-rs", branch = "yuji/abcipp-v0.23.0", features = ["mocks", "borsh"], optional = true}
ibc-abci = {package = "ibc", git = "https://github.com/heliaxdev/ibc-rs", branch = "yuji/rebase_v0.23.0", features = ["mocks", "borsh"], optional = true}
ibc-proto = {git = "https://github.com/heliaxdev/ibc-rs", branch = "yuji/abcipp-v0.23.0", optional = true}
ibc-proto-abci = {package = "ibc-proto", git = "https://github.com/heliaxdev/ibc-rs", branch = "yuji/rebase_v0.23.0", optional = true}
serde_json = {version = "1.0.65"}
sha2 = "0.9.3"
test-env-log = {version = "0.2.7", default-features = false, features = ["trace"]}
# temporarily using fork work-around for https://github.com/informalsystems/tendermint-rs/issues/971
tendermint = {git = "https://github.com/heliaxdev/tendermint-rs", branch = "yuji/abcipp-v0.23.0", optional = true}
tendermint-stable = {package = "tendermint", git = "https://github.com/heliaxdev/tendermint-rs", branch = "yuji/rebase_v0.23.0", optional = true}
=======
ibc = {git = "https://github.com/heliaxdev/ibc-rs", branch = "bat/abcipp-integration", features = ["mocks", "borsh"], optional = true}
ibc-abci = {package = "ibc", git = "https://github.com/heliaxdev/ibc-rs", branch = "tomas/tm-lowercase-node-id", features = ["mocks", "borsh"], optional = true}
ibc-proto = {git = "https://github.com/heliaxdev/ibc-rs", branch = "bat/abcipp-integration", optional = true}
ibc-proto-abci = {package = "ibc-proto", git = "https://github.com/heliaxdev/ibc-rs", branch = "tomas/tm-lowercase-node-id", optional = true}
serde_json = {version = "1.0.65"}
sha2 = "0.9.3"
test-log = {version = "0.2.7", default-features = false, features = ["trace"]}
# temporarily using fork work-around for https://github.com/informalsystems/tendermint-rs/issues/916
tendermint = {git = "https://github.com/heliaxdev/tendermint-rs", branch = "bat/abcipp-integration", optional = true}
tendermint-stable = {package = "tendermint", git = "https://github.com/heliaxdev/tendermint-rs", branch = "tomas/lowercase-node-id", optional = true}
>>>>>>> a776c13e
tracing = "0.1.26"
tracing-subscriber = {version = "0.2.25", default-features = false, features = ["env-filter", "fmt"]}

[dev-dependencies]
anoma_apps = {path = "../apps", default-features = false, features = ["testing"]}
assert_cmd = "1.0.7"
borsh = "0.9.1"
color-eyre = "0.5.11"
escargot = "0.5.2"
eyre = "0.6.5"
itertools = "0.10.0"
libp2p = "0.38.0"
pretty_assertions = "0.7.2"
rexpect = "0.4.0"
tempfile = "3.2.0"

# This is used to enable logging from tests
[package.metadata.cargo-udeps.ignore]
normal = ["test-log", "tracing-subscriber"]<|MERGE_RESOLUTION|>--- conflicted
+++ resolved
@@ -35,29 +35,16 @@
 chrono = "0.4.19"
 concat-idents = "1.1.2"
 # TODO temp fork for https://github.com/informalsystems/ibc-rs/issues/1161
-<<<<<<< HEAD
 ibc = {git = "https://github.com/heliaxdev/ibc-rs", branch = "yuji/abcipp-v0.23.0", features = ["mocks", "borsh"], optional = true}
 ibc-abci = {package = "ibc", git = "https://github.com/heliaxdev/ibc-rs", branch = "yuji/rebase_v0.23.0", features = ["mocks", "borsh"], optional = true}
 ibc-proto = {git = "https://github.com/heliaxdev/ibc-rs", branch = "yuji/abcipp-v0.23.0", optional = true}
 ibc-proto-abci = {package = "ibc-proto", git = "https://github.com/heliaxdev/ibc-rs", branch = "yuji/rebase_v0.23.0", optional = true}
 serde_json = {version = "1.0.65"}
 sha2 = "0.9.3"
-test-env-log = {version = "0.2.7", default-features = false, features = ["trace"]}
+test-log = {version = "0.2.7", default-features = false, features = ["trace"]}
 # temporarily using fork work-around for https://github.com/informalsystems/tendermint-rs/issues/971
 tendermint = {git = "https://github.com/heliaxdev/tendermint-rs", branch = "yuji/abcipp-v0.23.0", optional = true}
 tendermint-stable = {package = "tendermint", git = "https://github.com/heliaxdev/tendermint-rs", branch = "yuji/rebase_v0.23.0", optional = true}
-=======
-ibc = {git = "https://github.com/heliaxdev/ibc-rs", branch = "bat/abcipp-integration", features = ["mocks", "borsh"], optional = true}
-ibc-abci = {package = "ibc", git = "https://github.com/heliaxdev/ibc-rs", branch = "tomas/tm-lowercase-node-id", features = ["mocks", "borsh"], optional = true}
-ibc-proto = {git = "https://github.com/heliaxdev/ibc-rs", branch = "bat/abcipp-integration", optional = true}
-ibc-proto-abci = {package = "ibc-proto", git = "https://github.com/heliaxdev/ibc-rs", branch = "tomas/tm-lowercase-node-id", optional = true}
-serde_json = {version = "1.0.65"}
-sha2 = "0.9.3"
-test-log = {version = "0.2.7", default-features = false, features = ["trace"]}
-# temporarily using fork work-around for https://github.com/informalsystems/tendermint-rs/issues/916
-tendermint = {git = "https://github.com/heliaxdev/tendermint-rs", branch = "bat/abcipp-integration", optional = true}
-tendermint-stable = {package = "tendermint", git = "https://github.com/heliaxdev/tendermint-rs", branch = "tomas/lowercase-node-id", optional = true}
->>>>>>> a776c13e
 tracing = "0.1.26"
 tracing-subscriber = {version = "0.2.25", default-features = false, features = ["env-filter", "fmt"]}
 
