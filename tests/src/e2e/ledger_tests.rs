//! By default, these tests will run in release mode. This can be disabled
//! by setting environment variable `NAMADA_E2E_DEBUG=true`. For debugging,
//! you'll typically also want to set `RUST_BACKTRACE=1`, e.g.:
//!
//! ```ignore,shell
//! NAMADA_E2E_DEBUG=true RUST_BACKTRACE=1 cargo test e2e::ledger_tests -- --test-threads=1 --nocapture
//! ```
//!
//! To keep the temporary files created by a test, use env var
//! `NAMADA_E2E_KEEP_TEMP=true`.
#![allow(clippy::type_complexity)]

use std::path::PathBuf;
use std::process::Command;
use std::str::FromStr;
use std::sync::Arc;
use std::time::{Duration, Instant};

use borsh::BorshSerialize;
use color_eyre::eyre::Result;
use data_encoding::HEXLOWER;
use namada::types::address::{btc, eth, masp_rewards, Address};
use namada::types::governance::ProposalType;
use namada::types::storage::Epoch;
use namada::types::token;
use namada_apps::client::tx::CLIShieldedUtils;
use namada_apps::config::genesis::genesis_config::{
    GenesisConfig, ParametersConfig, PosParamsConfig,
};
use namada_apps::config::utils::convert_tm_addr_to_socket_addr;
use namada_apps::facade::tendermint_config::net::Address as TendermintAddress;
use namada_test_utils::TestWasms;
use serde_json::json;
use setup::constants::*;

<<<<<<< HEAD
use super::helpers::{get_height, is_debug_mode, wait_for_block_height};
=======
use super::helpers::{
    get_height, is_debug_mode, wait_for_block_height, wait_for_wasm_pre_compile,
};
use super::setup::get_all_wasms_hashes;
>>>>>>> fdeaf23f
use crate::e2e::helpers::{
    epoch_sleep, find_address, find_bonded_stake, get_actor_rpc, get_epoch,
};
use crate::e2e::setup::{self, default_port_offset, sleep, Bin, Who};
use crate::{run, run_as};

/// Test that when we "run-ledger" with all the possible command
/// combinations from fresh state, the node starts-up successfully for both a
/// validator and non-validator user.
#[test]
fn run_ledger() -> Result<()> {
    let test = setup::single_node_net()?;
    let cmd_combinations = vec![vec!["ledger"], vec!["ledger", "run"]];

    // Start the ledger as a validator
    for args in &cmd_combinations {
        let mut ledger =
            run_as!(test, Who::Validator(0), Bin::Node, args, Some(40))?;
        ledger.exp_string("Namada ledger node started")?;
        ledger.exp_string("This node is a validator")?;
    }

    // Start the ledger as a non-validator
    for args in &cmd_combinations {
        let mut ledger =
            run_as!(test, Who::NonValidator, Bin::Node, args, Some(40))?;
        ledger.exp_string("Namada ledger node started")?;
        ledger.exp_string("This node is not a validator")?;
    }

    Ok(())
}

/// In this test we:
/// 1. Run 2 genesis validator ledger nodes and 1 non-validator node
/// 2. Cross over epoch to check for consensus with multiple nodes
/// 3. Submit a valid token transfer tx
/// 4. Check that all the nodes processed the tx with the same result
#[test]
fn test_node_connectivity_and_consensus() -> Result<()> {
    // Setup 2 genesis validator nodes
    let test = setup::network(
        |genesis| setup::set_validators(2, genesis, default_port_offset),
        None,
    )?;

    // 1. Run 2 genesis validator ledger nodes and 1 non-validator node
    let args = ["ledger"];
    let mut validator_0 =
        run_as!(test, Who::Validator(0), Bin::Node, args, Some(40))?;
    validator_0.exp_string("Namada ledger node started")?;
    validator_0.exp_string("This node is a validator")?;
    let mut validator_1 =
        run_as!(test, Who::Validator(1), Bin::Node, args, Some(40))?;
    validator_1.exp_string("Namada ledger node started")?;
    validator_1.exp_string("This node is a validator")?;
    let mut non_validator =
        run_as!(test, Who::NonValidator, Bin::Node, args, Some(40))?;
    non_validator.exp_string("Namada ledger node started")?;
    non_validator.exp_string("This node is not a validator")?;

    wait_for_wasm_pre_compile(&mut validator_0)?;
    let bg_validator_0 = validator_0.background();

    wait_for_wasm_pre_compile(&mut validator_1)?;
    let bg_validator_1 = validator_1.background();

    wait_for_wasm_pre_compile(&mut non_validator)?;
    let _bg_non_validator = non_validator.background();

    // 2. Cross over epoch to check for consensus with multiple nodes
    let validator_one_rpc = get_actor_rpc(&test, &Who::Validator(0));
    let _ = epoch_sleep(&test, &validator_one_rpc, 720)?;

    // 3. Submit a valid token transfer tx
    let tx_args = [
        "transfer",
        "--source",
        BERTHA,
        "--target",
        ALBERT,
        "--token",
        NAM,
        "--amount",
        "10.1",
        "--gas-limit",
        "100",
        "--node",
        &validator_one_rpc,
    ];
    let mut client = run!(test, Bin::Client, tx_args, Some(40))?;
    client.exp_string("Transaction is valid.")?;
    client.assert_success();

    // 4. Check that all the nodes processed the tx with the same result
    let mut validator_0 = bg_validator_0.foreground();
    let mut validator_1 = bg_validator_1.foreground();
    let expected_result = "successful inner txs: 1";
    // We cannot check this on non-validator node as it might sync without
    // applying the tx itself, but its state should be the same, checked below.
    validator_0.exp_string(expected_result)?;
    validator_1.exp_string(expected_result)?;
    let _bg_validator_0 = validator_0.background();
    let _bg_validator_1 = validator_1.background();

    let validator_0_rpc = get_actor_rpc(&test, &Who::Validator(0));
    let validator_1_rpc = get_actor_rpc(&test, &Who::Validator(1));
    let non_validator_rpc = get_actor_rpc(&test, &Who::NonValidator);

    // Find the block height on the validator
    let after_tx_height = get_height(&test, &validator_0_rpc)?;

    // Wait for the non-validator to be synced to at least the same height
    wait_for_block_height(&test, &non_validator_rpc, after_tx_height, 10)?;

    let query_balance_args = |ledger_rpc| {
        vec![
            "balance", "--owner", ALBERT, "--token", NAM, "--node", ledger_rpc,
        ]
    };
    for ledger_rpc in &[validator_0_rpc, validator_1_rpc, non_validator_rpc] {
        let mut client =
            run!(test, Bin::Client, query_balance_args(ledger_rpc), Some(40))?;
        client.exp_string("nam: 1000010.1")?;
        client.assert_success();
    }

    Ok(())
}

/// In this test we:
/// 1. Start up the ledger
/// 2. Kill the tendermint process
/// 3. Check that the node detects this
/// 4. Check that the node shuts down
#[test]
fn test_namada_shuts_down_if_tendermint_dies() -> Result<()> {
    let test = setup::single_node_net()?;

    // 1. Run the ledger node
    let mut ledger =
        run_as!(test, Who::Validator(0), Bin::Node, &["ledger"], Some(40))?;

    ledger.exp_string("Namada ledger node started")?;

    // 2. Kill the tendermint node
    sleep(1);
    Command::new("pkill")
        .args(["cometbft"])
        .spawn()
        .expect("Test failed")
        .wait()
        .expect("Test failed");

    // 3. Check that namada detects that the tendermint node is dead
    ledger.exp_string("Tendermint node is no longer running.")?;

    // 4. Check that the ledger node shuts down
    ledger.exp_string("Namada ledger node has shut down.")?;
    ledger.exp_eof()?;

    Ok(())
}

/// In this test we:
/// 1. Run the ledger node
/// 2. Shut it down
/// 3. Run the ledger again, it should load its previous state
/// 4. Shut it down
/// 5. Reset the ledger's state
/// 6. Run the ledger again, it should start from fresh state
#[test]
fn run_ledger_load_state_and_reset() -> Result<()> {
    let test = setup::single_node_net()?;

    // 1. Run the ledger node
    let mut ledger =
        run_as!(test, Who::Validator(0), Bin::Node, &["ledger"], Some(40))?;

    ledger.exp_string("Namada ledger node started")?;
    // There should be no previous state
    ledger.exp_string("No state could be found")?;
    // Wait to commit a block
    ledger.exp_regex(r"Committed block hash.*, height: [0-9]+")?;
    let bg_ledger = ledger.background();
    // Wait for a new epoch
    let validator_one_rpc = get_actor_rpc(&test, &Who::Validator(0));
    epoch_sleep(&test, &validator_one_rpc, 30)?;

    // 2. Shut it down
    let mut ledger = bg_ledger.foreground();
    ledger.interrupt()?;
    // Wait for the node to stop running to finish writing the state and tx
    // queue
    ledger.exp_string("Namada ledger node has shut down.")?;
    ledger.exp_eof()?;
    drop(ledger);

    // 3. Run the ledger again, it should load its previous state
    let mut ledger =
        run_as!(test, Who::Validator(0), Bin::Node, &["ledger"], Some(40))?;

    ledger.exp_string("Namada ledger node started")?;

    // There should be previous state now
    ledger.exp_string("Last state root hash:")?;

    // 4. Shut it down
    ledger.interrupt()?;
    // Wait for it to stop
    ledger.exp_eof()?;
    drop(ledger);

    // 5. Reset the ledger's state
    let mut session = run_as!(
        test,
        Who::Validator(0),
        Bin::Node,
        &["ledger", "reset"],
        Some(10),
    )?;
    session.exp_eof()?;

    // 6. Run the ledger again, it should start from fresh state
    let mut session =
        run_as!(test, Who::Validator(0), Bin::Node, &["ledger"], Some(40))?;

    session.exp_string("Namada ledger node started")?;

    // There should be no previous state
    session.exp_string("No state could be found")?;

    Ok(())
}

/// In this test we
///   1. Run the ledger node until a pre-configured height,
///      at which point it should suspend.
///   2. Check that we can still query the ledger.
///   3. Check that we can shutdown the ledger normally afterwards.
#[test]
fn suspend_ledger() -> Result<()> {
    let test = setup::single_node_net()?;
    // 1. Run the ledger node
    let mut ledger = run_as!(
        test,
        Who::Validator(0),
        Bin::Node,
        &["ledger", "run-until", "--block-height", "2", "--suspend",],
        Some(40)
    )?;

    ledger.exp_string("Namada ledger node started")?;
    // There should be no previous state
    ledger.exp_string("No state could be found")?;
    // Wait to commit a block
    ledger.exp_regex(r"Committed block hash.*, height: [0-9]+")?;
    ledger.exp_string("Reached block height 2, suspending.")?;
    let bg_ledger = ledger.background();

    // 2. Query the ledger
    let validator_one_rpc = get_actor_rpc(&test, &Who::Validator(0));
    let mut client = run!(
        test,
        Bin::Client,
        &["epoch", "--ledger-address", &validator_one_rpc],
        Some(40)
    )?;
    client.exp_string("Last committed epoch: 0")?;

    // 3. Shut it down
    let mut ledger = bg_ledger.foreground();
    ledger.interrupt()?;
    // Wait for the node to stop running to finish writing the state and tx
    // queue
    ledger.exp_string("Namada ledger node has shut down.")?;
    ledger.exp_eof()?;
    Ok(())
}

/// Test that if we configure the ledger to
/// halt at a given height, it does indeed halt.
#[test]
fn stop_ledger_at_height() -> Result<()> {
    let test = setup::single_node_net()?;
    // 1. Run the ledger node
    let mut ledger = run_as!(
        test,
        Who::Validator(0),
        Bin::Node,
        &["ledger", "run-until", "--block-height", "2", "--halt",],
        Some(40)
    )?;

    ledger.exp_string("Namada ledger node started")?;
    // There should be no previous state
    ledger.exp_string("No state could be found")?;
    // Wait to commit a block
    ledger.exp_regex(r"Committed block hash.*, height: [0-9]+")?;
    ledger.exp_string("Reached block height 2, halting the chain.")?;
    ledger.exp_eof()?;
    Ok(())
}

/// In this test we:
/// 1. Run the ledger node
/// 2. Submit a token transfer tx
/// 3. Submit a transaction to update an account's validity predicate
/// 4. Submit a custom tx
/// 5. Submit a tx to initialize a new account
/// 6. Submit a tx to withdraw from faucet account (requires PoW challenge
///    solution)
/// 7. Query token balance
/// 8. Query the raw bytes of a storage key
#[test]
fn ledger_txs_and_queries() -> Result<()> {
    let test = setup::network(|genesis| genesis, None)?;

    // 1. Run the ledger node
    let mut ledger =
        run_as!(test, Who::Validator(0), Bin::Node, &["ledger"], Some(40))?;

    wait_for_wasm_pre_compile(&mut ledger)?;
    let _bg_ledger = ledger.background();

    // for a custom tx
    let transfer = token::Transfer {
        source: find_address(&test, BERTHA).unwrap(),
        target: find_address(&test, ALBERT).unwrap(),
        token: find_address(&test, NAM).unwrap(),
        sub_prefix: None,
        amount: token::Amount::whole(10),
        key: None,
        shielded: None,
    }
    .try_to_vec()
    .unwrap();
    let tx_data_path = test.test_dir.path().join("tx.data");
    std::fs::write(&tx_data_path, transfer).unwrap();
    let tx_data_path = tx_data_path.to_string_lossy();

    let validator_one_rpc = get_actor_rpc(&test, &Who::Validator(0));

    let txs_args = vec![
        // 2. Submit a token transfer tx (from an established account)
        vec![
            "transfer",
            "--source",
            BERTHA,
            "--target",
            ALBERT,
            "--token",
            NAM,
            "--amount",
            "10.1",
            "--gas-limit",
            "40",
            "--node",
            &validator_one_rpc,
        ],
        // Submit a token transfer tx (from an implicit account)
        vec![
            "transfer",
            "--source",
            DAEWON,
            "--target",
            ALBERT,
            "--token",
            NAM,
            "--amount",
            "10.1",
            "--gas-limit",
            "40",
            "--node",
            &validator_one_rpc,
        ],
        // 3. Submit a transaction to update an account's validity
        // predicate
        vec![
            "update",
             "--address",
             BERTHA,
             "--code-path",
             VP_USER_WASM,
             "--gas-limit",
             "40",
            "--node",
            &validator_one_rpc,
        ],
        // 4. Submit a custom tx
        vec![
            "tx",
            "--signer",
            BERTHA,
            "--code-path",
            TX_TRANSFER_WASM,
            "--data-path",
            &tx_data_path,
            "--gas-limit",
            "40",
            "--node",
            &validator_one_rpc
        ],
        // 5. Submit a tx to initialize a new account
        vec![
            "init-account",
            "--source",
            BERTHA,
            "--public-key",
            // Value obtained from `namada::types::key::ed25519::tests::gen_keypair`
            "001be519a321e29020fa3cbfbfd01bd5e92db134305609270b71dace25b5a21168",
            "--code-path",
            VP_USER_WASM,
            "--alias",
            "Test-Account",
            "--gas-limit",
            "40",
            "--node",
            &validator_one_rpc,
        ],
    // 6. Submit a tx to withdraw from faucet account (requires PoW challenge
    //    solution)
        vec![
            "transfer",
            "--source",
            "faucet",
            "--target",
            ALBERT,
            "--token",
            NAM,
            "--amount",
            "10.1",
            // Faucet withdrawal requires an explicit signer
            "--signer",
            ALBERT,
            "--gas-limit",
            "40",
            "--node",
            &validator_one_rpc,
        ],
    ];

    for tx_args in &txs_args {
        for &dry_run in &[true, false] {
            let tx_args = if dry_run {
                vec![tx_args.clone(), vec!["--dry-run"]].concat()
            } else {
                tx_args.clone()
            };
            let mut client = run!(test, Bin::Client, tx_args, Some(40))?;

            if !dry_run {
                client.exp_string("Transaction accepted")?;
                client.exp_string("Transaction applied")?;
            }
            client.exp_string("Transaction is valid.")?;
            client.assert_success();
        }
    }

    let query_args_and_expected_response = vec![
        // 7. Query token balance
        (
            vec![
                "balance",
                "--owner",
                BERTHA,
                "--token",
                NAM,
                "--node",
                &validator_one_rpc,
            ],
            // expect a decimal
            r"nam: \d+(\.\d+)?",
        ),
    ];
    for (query_args, expected) in &query_args_and_expected_response {
        let mut client = run!(test, Bin::Client, query_args, Some(40))?;
        client.exp_regex(expected)?;

        client.assert_success();
    }
    let christel = find_address(&test, CHRISTEL)?;
    // as setup in `genesis/e2e-tests-single-node.toml`
    let christel_balance = token::Amount::whole(1000000);
    let nam = find_address(&test, NAM)?;
    let storage_key = token::balance_key(&nam, &christel).to_string();
    let query_args_and_expected_response = vec![
        // 8. Query storage key and get hex-encoded raw bytes
        (
            vec![
                "query-bytes",
                "--storage-key",
                &storage_key,
                "--node",
                &validator_one_rpc,
            ],
            // expect hex encoded of borsh encoded bytes
            HEXLOWER.encode(&christel_balance.try_to_vec().unwrap()),
        ),
    ];
    for (query_args, expected) in &query_args_and_expected_response {
        let mut client = run!(test, Bin::Client, query_args, Some(40))?;
        client.exp_string(expected)?;

        client.assert_success();
    }

    Ok(())
}

#[test]
/// Test the optional disposable keypair for wrapper signing
///
/// 1. Test that a tx requesting a disposable signer without unshielding is rejected
/// 2. Test that a tx requesting a disposable signer providing an unsufficient unshielding is rejected
/// 3. Test that a tx requesting a disposable signer with a correct unshielding operation is succesful
fn wrapper_disposable_signer() -> Result<()> {
    // Download the shielded pool parameters before starting node
    let _ = ShieldedContext::new(PathBuf::new());
    // Lengthen epoch to ensure that a transaction can be constructed and
    // submitted within the same block. Necessary to ensure that conversion is
    // not invalidated.
    let test = setup::network(
        |genesis| {
            let parameters = ParametersConfig {
                epochs_per_year: epochs_per_year_from_min_duration(
                    if is_debug_mode() { 3600 } else { 360 },
                ),
                min_num_of_blocks: 1,
                ..genesis.parameters
            };
            GenesisConfig {
                parameters,
                ..genesis
            }
        },
        None,
    )?;

    // Run the ledger node
    let mut ledger =
        run_as!(test, Who::Validator(0), Bin::Node, &["ledger"], Some(40))?;

    // Wait for a first block
    ledger.exp_string("Committed block hash")?;
    let _bg_ledger = ledger.background();

    let validator_one_rpc = get_actor_rpc(&test, &Who::Validator(0));

    let txs_args = [
        (
            vec![
                // Shield some tokens
                "transfer",
                "--source",
                ALBERT,
                "--target",
                AA_PAYMENT_ADDRESS,
                "--token",
                NAM,
                "--amount",
                "50",
                "--gas-limit",
                "40",
                "--ledger-address",
                &validator_one_rpc,
            ],
            "Transaction is valid",
        ),
        // 1. Missing unshielding
        (
            vec![
                "transfer",
                "--source",
                ALBERT,
                "--target",
                BERTHA,
                "--token",
                NAM,
                "--amount",
                "1",
                "--gas-limit",
                "100",
                "--disposable-signing-key",
                "--ledger-address",
                &validator_one_rpc,
            ],
            "The following required arguments were not provided",
        ),
        // 2. Insufficient unshielding
        (
            vec![
                "transfer",
                "--source",
                ALBERT,
                "--target",
                BERTHA,
                "--token",
                NAM,
                "--amount",
                "1",
                "--gas-limit",
                "100",
                "--fee-spending-key",
                A_SPENDING_KEY,
                "--disposable-signing-key",
                "--ledger-address",
                &validator_one_rpc,
            ],
            "Error in fee unshielding",
        ),
        // 3. Valid transaction
        (
            vec![
                "transfer",
                "--source",
                ALBERT,
                "--target",
                BERTHA,
                "--token",
                NAM,
                "--amount",
                "1",
                "--gas-limit",
                "40",
                "--fee-spending-key",
                A_SPENDING_KEY,
                "--disposable-signing-key",
                "--ledger-address",
                &validator_one_rpc,
            ],
            "Transaction is valid",
        ),
    ];

    // Wait till epoch boundary
    let _ep0 = epoch_sleep(&test, &validator_one_rpc, 720)?;

    for (tx_args, tx_result) in txs_args {
        let mut client = run!(test, Bin::Client, tx_args, Some(720))?;

        if tx_result == "Transaction is valid" {
            client.exp_string("Transaction accepted")?;
            client.exp_string("Transaction applied")?;
        }
        client.exp_string(tx_result)?;
    }

    Ok(())
}

/// Test the unshielding tx attached to a wrapper:
///
/// 1. Shield some tokens to reduce the unshielded balance
/// 2. Submit a new wrapper with an invalid unshielding tx and assert the
/// failure
/// 3. Submit a new wrapper with a valid unshielding tx and assert
/// success
#[test]
fn wrapper_fee_unshielding() -> Result<()> {
    // Download the shielded pool parameters before starting node
    let _ = ShieldedContext::new(PathBuf::new());
    // Lengthen epoch to ensure that a transaction can be constructed and
    // submitted within the same block. Necessary to ensure that conversion is
    // not invalidated.
    let test = setup::network(
        |genesis| {
            let parameters = ParametersConfig {
                epochs_per_year: epochs_per_year_from_min_duration(
                    if is_debug_mode() { 3600 } else { 360 },
                ),
                min_num_of_blocks: 1,
                ..genesis.parameters
            };
            GenesisConfig {
                parameters,
                ..genesis
            }
        },
        None,
    )?;

    // Run the ledger node
    let mut ledger =
        run_as!(test, Who::Validator(0), Bin::Node, &["ledger"], Some(40))?;

    // Wait for a first block
    ledger.exp_string("Committed block hash")?;
    let _bg_ledger = ledger.background();

    let validator_one_rpc = get_actor_rpc(&test, &Who::Validator(0));

    let txs_args = [
        (
            vec![
                // 1. Shield some tokens
                "transfer",
                "--source",
                ALBERT,
                "--target",
                AA_PAYMENT_ADDRESS,
                "--token",
                NAM,
                "--amount",
                "50000",
                "--gas-limit",
                "40",
                "--ledger-address",
                &validator_one_rpc,
            ],
            "Transaction is valid",
        ),
        // 2. Invalid unshielding
        (
            vec![
                "transfer",
                "--source",
                ALBERT,
                "--target",
                BERTHA,
                "--token",
                NAM,
                "--amount",
                "1",
                "--gas-limit",
                "100",
                "--fee-spending-key",
                B_SPENDING_KEY,
                "--ledger-address",
                &validator_one_rpc,
            ],
            "Insufficient transparent balance",
        ),
        // 3. Valid unshielding
        (
            vec![
                "transfer",
                "--source",
                ALBERT,
                "--target",
                BERTHA,
                "--token",
                NAM,
                "--amount",
                "1",
                "--gas-limit",
                "40",
                "--fee-spending-key",
                A_SPENDING_KEY,
                "--ledger-address",
                &validator_one_rpc,
            ],
            "Transaction is valid",
        ),
    ];

    // Wait till epoch boundary
    let _ep0 = epoch_sleep(&test, &validator_one_rpc, 720)?;

    for (tx_args, tx_result) in txs_args {
        let mut client = run!(test, Bin::Client, tx_args, Some(720))?;

        if tx_result == "Transaction is valid" {
            client.exp_string("Transaction accepted")?;
            client.exp_string("Transaction applied")?;
        }
        client.exp_string(tx_result)?;
    }

    Ok(())
}

/// In this test we:
/// 1. Run the ledger node
/// 2. Attempt to spend 10 BTC at SK(A) to PA(B)
/// 3. Attempt to spend 15 BTC at SK(A) to Bertha
/// 4. Send 20 BTC from Albert to PA(A)
/// 5. Attempt to spend 10 ETH at SK(A) to PA(B)
/// 6. Spend 7 BTC at SK(A) to PA(B)
/// 7. Spend 7 BTC at SK(A) to PA(B)
/// 8. Attempt to spend 7 BTC at SK(A) to PA(B)
/// 9. Spend 6 BTC at SK(A) to PA(B)
/// 10. Assert BTC balance at VK(A) is 0
/// 11. Assert ETH balance at VK(A) is 0
/// 12. Assert balance at VK(B) is 10 BTC
/// 13. Send 10 BTC from SK(B) to Bertha

#[test]
fn masp_txs_and_queries() -> Result<()> {
    // Download the shielded pool parameters before starting node
    let _ = CLIShieldedUtils::new(PathBuf::new());
    // Lengthen epoch to ensure that a transaction can be constructed and
    // submitted within the same block. Necessary to ensure that conversion is
    // not invalidated.
    let test = setup::network(
        |genesis| {
            let parameters = ParametersConfig {
                epochs_per_year: epochs_per_year_from_min_duration(
                    if is_debug_mode() { 3600 } else { 360 },
                ),
                min_num_of_blocks: 1,
                ..genesis.parameters
            };
            GenesisConfig {
                parameters,
                ..genesis
            }
        },
        None,
    )?;

    // 1. Run the ledger node
    let mut ledger =
        run_as!(test, Who::Validator(0), Bin::Node, &["ledger"], Some(40))?;

    wait_for_wasm_pre_compile(&mut ledger)?;

    let _bg_ledger = ledger.background();

    let validator_one_rpc = get_actor_rpc(&test, &Who::Validator(0));

    let txs_args = vec![
        // Tansfer some NAM to Albert for fee payment
        (
            vec![
                "transfer",
                "--source",
                DAEWON,
                "--target",
                ALBERT_KEY,
                "--token",
                NAM,
                "--amount",
                "100000",
                "--gas-limit",
                "20",
                "--node",
                &validator_one_rpc,
            ],
            "Transaction is valid",
        ),
        // 2. Attempt to spend 10 BTC at SK(A) to PA(B)
        (
            vec![
                "transfer",
                "--source",
                A_SPENDING_KEY,
                "--target",
                AB_PAYMENT_ADDRESS,
                "--token",
                BTC,
                "--amount",
                "10",
                "--gas-limit",
                "1",
                "--node",
                &validator_one_rpc,
            ],
            "No balance found",
        ),
        // 3. Attempt to spend 15 BTC at SK(A) to Bertha
        (
            vec![
                "transfer",
                "--source",
                A_SPENDING_KEY,
                "--target",
                BERTHA,
                "--token",
                BTC,
                "--amount",
                "15",
                "--gas-limit",
                "1",
                "--node",
                &validator_one_rpc,
            ],
            "No balance found",
        ),
        // 4. Send 20 BTC from Albert to PA(A)
        (
            vec![
                "transfer",
                "--source",
                ALBERT,
                "--target",
                AA_PAYMENT_ADDRESS,
                "--token",
                BTC,
                "--amount",
                "20",
                "--gas-limit",
                "100",
                "--node",
                &validator_one_rpc,
            ],
            "Transaction is valid",
        ),
        // 5. Attempt to spend 10 ETH at SK(A) to PA(B)
        (
            vec![
                "transfer",
                "--source",
                A_SPENDING_KEY,
                "--target",
                AB_PAYMENT_ADDRESS,
                "--token",
                ETH,
                "--amount",
                "10",
                "--signer",
                ALBERT,
                "--gas-limit",
                "20",
                "--node",
                &validator_one_rpc,
            ],
            "No balance found",
        ),
        // 6. Spend 7 BTC at SK(A) to PA(B)
        (
            vec![
                "transfer",
                "--source",
                A_SPENDING_KEY,
                "--target",
                AB_PAYMENT_ADDRESS,
                "--token",
                BTC,
                "--amount",
                "7",
                "--signer",
                ALBERT,
                "--gas-limit",
                "100",
                "--node",
                &validator_one_rpc,
            ],
            "Transaction is valid",
        ),
        // 7. Spend 7 BTC at SK(A) to PA(B)
        (
            vec![
                "transfer",
                "--source",
                A_SPENDING_KEY,
                "--target",
                BB_PAYMENT_ADDRESS,
                "--token",
                BTC,
                "--amount",
                "7",
                "--signer",
                ALBERT,
                "--gas-limit",
                "100",
                "--node",
                &validator_one_rpc,
            ],
            "Transaction is valid",
        ),
        // 8. Attempt to spend 7 BTC at SK(A) to PA(B)
        (
            vec![
                "transfer",
                "--source",
                A_SPENDING_KEY,
                "--target",
                BB_PAYMENT_ADDRESS,
                "--token",
                BTC,
                "--amount",
                "7",
                "--signer",
                ALBERT,
                "--gas-limit",
                "30",
                "--node",
                &validator_one_rpc,
            ],
            "is lower than the amount to be transferred and fees",
        ),
        // 9. Spend 6 BTC at SK(A) to PA(B)
        (
            vec![
                "transfer",
                "--source",
                A_SPENDING_KEY,
                "--target",
                BB_PAYMENT_ADDRESS,
                "--token",
                BTC,
                "--amount",
                "6",
                "--signer",
                ALBERT,
                "--gas-limit",
                "100",
                "--node",
                &validator_one_rpc,
            ],
            "Transaction is valid",
        ),
        // 10. Assert BTC balance at VK(A) is 0
        (
            vec![
                "balance",
                "--owner",
                AA_VIEWING_KEY,
                "--token",
                BTC,
                "--node",
                &validator_one_rpc,
            ],
            "No shielded btc balance found",
        ),
        // 11. Assert ETH balance at VK(A) is 0
        (
            vec![
                "balance",
                "--owner",
                AA_VIEWING_KEY,
                "--token",
                ETH,
                "--node",
                &validator_one_rpc,
            ],
            "No shielded eth balance found",
        ),
        // 12. Assert balance at VK(B) is 10 BTC
        (
            vec![
                "balance",
                "--owner",
                AB_VIEWING_KEY,
                "--node",
                &validator_one_rpc,
            ],
            "btc : 20",
        ),
        // 13. Send 10 BTC from SK(B) to Bertha
        (
            vec![
                "transfer",
                "--source",
                B_SPENDING_KEY,
                "--target",
                BERTHA,
                "--token",
                BTC,
                "--amount",
                "20",
                "--signer",
                BERTHA,
                "--gas-limit",
                "150",
                "--node",
                &validator_one_rpc,
            ],
            "Transaction is valid",
        ),
    ];

    // Wait till epoch boundary
    let _ep0 = epoch_sleep(&test, &validator_one_rpc, 720)?;

    for (tx_args, tx_result) in &txs_args {
        for &dry_run in &[true, false] {
            let tx_args = if dry_run && tx_args[0] == "transfer" {
                vec![tx_args.clone(), vec!["--dry-run"]].concat()
            } else {
                tx_args.clone()
            };
            let mut client = run!(test, Bin::Client, tx_args, Some(300))?;

            if *tx_result == "Transaction is valid" && !dry_run {
                client.exp_string("Transaction accepted")?;
                client.exp_string("Transaction applied")?;
            }
            client.exp_string(tx_result)?;
        }
    }

    Ok(())
}

/// In this test we:
/// 1. Run the ledger node
/// 2. Assert PPA(C) cannot be recognized by incorrect viewing key
/// 3. Assert PPA(C) has not transaction pinned to it
/// 4. Send 20 BTC from Albert to PPA(C)
/// 5. Assert PPA(C) has the 20 BTC transaction pinned to it

#[test]
fn masp_pinned_txs() -> Result<()> {
    // Download the shielded pool parameters before starting node
    let _ = CLIShieldedUtils::new(PathBuf::new());
    // Lengthen epoch to ensure that a transaction can be constructed and
    // submitted within the same block. Necessary to ensure that conversion is
    // not invalidated.
    let test = setup::network(
        |genesis| {
            let parameters = ParametersConfig {
                epochs_per_year: epochs_per_year_from_min_duration(60),
                ..genesis.parameters
            };
            GenesisConfig {
                parameters,
                ..genesis
            }
        },
        None,
    )?;

    // 1. Run the ledger node
    let mut ledger =
        run_as!(test, Who::Validator(0), Bin::Node, &["ledger"], Some(40))?;

    wait_for_wasm_pre_compile(&mut ledger)?;

    let _bg_ledger = ledger.background();

    let validator_one_rpc = get_actor_rpc(&test, &Who::Validator(0));

    // Wait till epoch boundary
    let _ep0 = epoch_sleep(&test, &validator_one_rpc, 720)?;

    // Assert PPA(C) cannot be recognized by incorrect viewing key
    let mut client = run!(
        test,
        Bin::Client,
        vec![
            "balance",
            "--owner",
            AC_PAYMENT_ADDRESS,
            "--token",
            BTC,
            "--node",
            &validator_one_rpc
        ],
        Some(300)
    )?;
    client.send_line(AB_VIEWING_KEY)?;
    client.exp_string("Supplied viewing key cannot decode transactions to")?;
    client.assert_success();

    // Assert PPA(C) has no transaction pinned to it
    let mut client = run!(
        test,
        Bin::Client,
        vec![
            "balance",
            "--owner",
            AC_PAYMENT_ADDRESS,
            "--token",
            BTC,
            "--node",
            &validator_one_rpc
        ],
        Some(300)
    )?;
    client.send_line(AC_VIEWING_KEY)?;
    client.exp_string("has not yet been consumed")?;
    client.assert_success();

    // Send 20 BTC from Albert to PPA(C)
    let mut client = run!(
        test,
        Bin::Client,
        vec![
            "transfer",
            "--source",
            ALBERT,
            "--target",
            AC_PAYMENT_ADDRESS,
            "--token",
            BTC,
            "--amount",
            "20",
            "--gas-limit",
            "100",
            "--node",
            &validator_one_rpc
        ],
        Some(300)
    )?;
    client.exp_string("Transaction is valid")?;
    client.assert_success();

    // Assert PPA(C) has the 20 BTC transaction pinned to it
    let mut client = run!(
        test,
        Bin::Client,
        vec![
            "balance",
            "--owner",
            AC_PAYMENT_ADDRESS,
            "--token",
            BTC,
            "--node",
            &validator_one_rpc
        ],
        Some(300)
    )?;
    client.send_line(AC_VIEWING_KEY)?;
    client.exp_string("Received 20 btc")?;
    client.assert_success();

    // Assert PPA(C) has no NAM pinned to it
    let mut client = run!(
        test,
        Bin::Client,
        vec![
            "balance",
            "--owner",
            AC_PAYMENT_ADDRESS,
            "--token",
            NAM,
            "--node",
            &validator_one_rpc
        ],
        Some(300)
    )?;
    client.send_line(AC_VIEWING_KEY)?;
    client.exp_string("Received no shielded nam")?;
    client.assert_success();

    // Wait till epoch boundary
    let _ep1 = epoch_sleep(&test, &validator_one_rpc, 720)?;

    // Assert PPA(C) does not NAM pinned to it on epoch boundary
    let mut client = run!(
        test,
        Bin::Client,
        vec![
            "balance",
            "--owner",
            AC_PAYMENT_ADDRESS,
            "--token",
            NAM,
            "--node",
            &validator_one_rpc
        ],
        Some(300)
    )?;
    client.send_line(AC_VIEWING_KEY)?;
    client.exp_string("Received no shielded nam")?;
    client.assert_success();

    Ok(())
}

/// In this test we verify that users of the MASP receive the correct rewards
/// for leaving their assets in the pool for varying periods of time.

#[test]
fn masp_incentives() -> Result<()> {
    // Download the shielded pool parameters before starting node
    let _ = CLIShieldedUtils::new(PathBuf::new());
    // Lengthen epoch to ensure that a transaction can be constructed and
    // submitted within the same block. Necessary to ensure that conversion is
    // not invalidated.
    let test = setup::network(
        |genesis| {
            let parameters = ParametersConfig {
                epochs_per_year: epochs_per_year_from_min_duration(
                    if is_debug_mode() { 240 } else { 60 },
                ),
                min_num_of_blocks: 1,
                ..genesis.parameters
            };
            GenesisConfig {
                parameters,
                ..genesis
            }
        },
        None,
    )?;

    // 1. Run the ledger node
    let mut ledger =
        run_as!(test, Who::Validator(0), Bin::Node, &["ledger"], Some(40))?;

    wait_for_wasm_pre_compile(&mut ledger)?;

    let _bg_ledger = ledger.background();

    let validator_one_rpc = get_actor_rpc(&test, &Who::Validator(0));

    // Wait till epoch boundary
    let ep0 = epoch_sleep(&test, &validator_one_rpc, 720)?;

    // Send 20 BTC from Albert to PA(A)
    let mut client = run!(
        test,
        Bin::Client,
        vec![
            "transfer",
            "--source",
            ALBERT,
            "--target",
            AA_PAYMENT_ADDRESS,
            "--token",
            BTC,
            "--amount",
            "20",
            "--gas-limit",
            "150",
            "--signer",
            ALBERT,
            "--node",
            &validator_one_rpc
        ],
        Some(300)
    )?;
    client.exp_string("Transaction is valid")?;
    client.assert_success();

    // Assert BTC balance at VK(A) is 20
    let mut client = run!(
        test,
        Bin::Client,
        vec![
            "balance",
            "--owner",
            AA_VIEWING_KEY,
            "--token",
            BTC,
            "--node",
            &validator_one_rpc
        ],
        Some(300)
    )?;
    client.exp_string("btc: 20")?;
    client.assert_success();

    // Assert NAM balance at VK(A) is 0
    let mut client = run!(
        test,
        Bin::Client,
        vec![
            "balance",
            "--owner",
            AA_VIEWING_KEY,
            "--token",
            NAM,
            "--node",
            &validator_one_rpc
        ],
        Some(300)
    )?;
    client.exp_string("No shielded nam balance found")?;
    client.assert_success();

    let masp_rewards = masp_rewards();

    // Wait till epoch boundary
    let ep1 = epoch_sleep(&test, &validator_one_rpc, 720)?;

    // Assert BTC balance at VK(A) is 20
    let mut client = run!(
        test,
        Bin::Client,
        vec![
            "balance",
            "--owner",
            AA_VIEWING_KEY,
            "--token",
            BTC,
            "--node",
            &validator_one_rpc
        ],
        Some(300)
    )?;
    client.exp_string("btc: 20")?;
    client.assert_success();

    let amt20 = token::Amount::from_str("20").unwrap();
    let amt30 = token::Amount::from_str("30").unwrap();

    // Assert NAM balance at VK(A) is 20*BTC_reward*(epoch_1-epoch_0)
    let mut client = run!(
        test,
        Bin::Client,
        vec![
            "balance",
            "--owner",
            AA_VIEWING_KEY,
            "--token",
            NAM,
            "--node",
            &validator_one_rpc
        ],
        Some(300)
    )?;
    client.exp_string(&format!(
        "nam: {}",
        (amt20 * masp_rewards[&btc()]).0 * (ep1.0 - ep0.0)
    ))?;
    client.assert_success();

    // Assert NAM balance at MASP pool is 20*BTC_reward*(epoch_1-epoch_0)
    let mut client = run!(
        test,
        Bin::Client,
        vec![
            "balance",
            "--owner",
            MASP,
            "--token",
            NAM,
            "--node",
            &validator_one_rpc
        ],
        Some(300)
    )?;
    client.exp_string(&format!(
        "nam: {}",
        (amt20 * masp_rewards[&btc()]).0 * (ep1.0 - ep0.0)
    ))?;
    client.assert_success();

    // Wait till epoch boundary
    let ep2 = epoch_sleep(&test, &validator_one_rpc, 720)?;

    // Assert BTC balance at VK(A) is 20
    let mut client = run!(
        test,
        Bin::Client,
        vec![
            "balance",
            "--owner",
            AA_VIEWING_KEY,
            "--token",
            BTC,
            "--node",
            &validator_one_rpc
        ],
        Some(300)
    )?;
    client.exp_string("btc: 20")?;
    client.assert_success();

    // Assert NAM balance at VK(A) is 20*BTC_reward*(epoch_2-epoch_0)
    let mut client = run!(
        test,
        Bin::Client,
        vec![
            "balance",
            "--owner",
            AA_VIEWING_KEY,
            "--token",
            NAM,
            "--node",
            &validator_one_rpc
        ],
        Some(300)
    )?;
    client.exp_string(&format!(
        "nam: {}",
        (amt20 * masp_rewards[&btc()]).0 * (ep2.0 - ep0.0)
    ))?;
    client.assert_success();

    // Assert NAM balance at MASP pool is 20*BTC_reward*(epoch_2-epoch_0)
    let mut client = run!(
        test,
        Bin::Client,
        vec![
            "balance",
            "--owner",
            MASP,
            "--token",
            NAM,
            "--node",
            &validator_one_rpc
        ],
        Some(300)
    )?;
    client.exp_string(&format!(
        "nam: {}",
        (amt20 * masp_rewards[&btc()]).0 * (ep2.0 - ep0.0)
    ))?;
    client.assert_success();

    // Wait till epoch boundary
    let ep3 = epoch_sleep(&test, &validator_one_rpc, 720)?;

    // Send 30 ETH from Albert to PA(B)
    let mut client = run!(
        test,
        Bin::Client,
        vec![
            "transfer",
            "--source",
            ALBERT,
            "--target",
            AB_PAYMENT_ADDRESS,
            "--token",
            ETH,
            "--amount",
            "30",
            "--gas-limit",
            "150",
            "--signer",
            ALBERT,
            "--node",
            &validator_one_rpc
        ],
        Some(300)
    )?;
    client.exp_string("Transaction is valid")?;
    client.assert_success();

    // Assert ETH balance at VK(B) is 30
    let mut client = run!(
        test,
        Bin::Client,
        vec![
            "balance",
            "--owner",
            AB_VIEWING_KEY,
            "--token",
            ETH,
            "--node",
            &validator_one_rpc
        ],
        Some(300)
    )?;
    client.exp_string("eth: 30")?;
    client.assert_success();

    // Assert NAM balance at VK(B) is 0
    let mut client = run!(
        test,
        Bin::Client,
        vec![
            "balance",
            "--owner",
            AB_VIEWING_KEY,
            "--token",
            NAM,
            "--node",
            &validator_one_rpc
        ],
        Some(300)
    )?;
    client.exp_string("No shielded nam balance found")?;
    client.assert_success();

    // Wait till epoch boundary
    let ep4 = epoch_sleep(&test, &validator_one_rpc, 720)?;

    // Assert ETH balance at VK(B) is 30
    let mut client = run!(
        test,
        Bin::Client,
        vec![
            "balance",
            "--owner",
            AB_VIEWING_KEY,
            "--token",
            ETH,
            "--node",
            &validator_one_rpc
        ],
        Some(300)
    )?;
    client.exp_string("eth: 30")?;
    client.assert_success();

    // Assert NAM balance at VK(B) is 30*ETH_reward*(epoch_4-epoch_3)
    let mut client = run!(
        test,
        Bin::Client,
        vec![
            "balance",
            "--owner",
            AB_VIEWING_KEY,
            "--token",
            NAM,
            "--node",
            &validator_one_rpc
        ],
        Some(300)
    )?;
    client.exp_string(&format!(
        "nam: {}",
        (amt30 * masp_rewards[&eth()]).0 * (ep4.0 - ep3.0)
    ))?;
    client.assert_success();

    // Assert NAM balance at MASP pool is
    // 20*BTC_reward*(epoch_4-epoch_0)+30*ETH_reward*(epoch_4-epoch_3)
    let mut client = run!(
        test,
        Bin::Client,
        vec![
            "balance",
            "--owner",
            MASP,
            "--token",
            NAM,
            "--node",
            &validator_one_rpc
        ],
        Some(300)
    )?;
    client.exp_string(&format!(
        "nam: {}",
        ((amt20 * masp_rewards[&btc()]).0 * (ep4.0 - ep0.0))
            + ((amt30 * masp_rewards[&eth()]).0 * (ep4.0 - ep3.0))
    ))?;
    client.assert_success();

    // Wait till epoch boundary
    let ep5 = epoch_sleep(&test, &validator_one_rpc, 720)?;

    // Send 30 ETH from SK(B) to Christel
    let mut client = run!(
        test,
        Bin::Client,
        vec![
            "transfer",
            "--source",
            B_SPENDING_KEY,
            "--target",
            CHRISTEL,
            "--token",
            ETH,
            "--amount",
            "30",
            "--signer",
            BERTHA,
            "--gas-limit",
            "150",
            "--node",
            &validator_one_rpc
        ],
        Some(300)
    )?;
    client.exp_string("Transaction is valid")?;
    client.assert_success();

    // Assert ETH balance at VK(B) is 0
    let mut client = run!(
        test,
        Bin::Client,
        vec![
            "balance",
            "--owner",
            AB_VIEWING_KEY,
            "--token",
            ETH,
            "--node",
            &validator_one_rpc
        ],
        Some(300)
    )?;
    client.exp_string("No shielded eth balance found")?;
    client.assert_success();

    let mut ep = get_epoch(&test, &validator_one_rpc)?;

    // Assert NAM balance at VK(B) is 30*ETH_reward*(ep-epoch_3)
    let mut client = run!(
        test,
        Bin::Client,
        vec![
            "balance",
            "--owner",
            AB_VIEWING_KEY,
            "--token",
            NAM,
            "--node",
            &validator_one_rpc
        ],
        Some(300)
    )?;
    client.exp_string(&format!(
        "nam: {}",
        (amt30 * masp_rewards[&eth()]).0 * (ep.0 - ep3.0)
    ))?;
    client.assert_success();

    ep = get_epoch(&test, &validator_one_rpc)?;
    // Assert NAM balance at MASP pool is
    // 20*BTC_reward*(epoch_5-epoch_0)+30*ETH_reward*(epoch_5-epoch_3)
    let mut client = run!(
        test,
        Bin::Client,
        vec![
            "balance",
            "--owner",
            MASP,
            "--token",
            NAM,
            "--node",
            &validator_one_rpc
        ],
        Some(300)
    )?;
    client.exp_string(&format!(
        "nam: {}",
        ((amt20 * masp_rewards[&btc()]).0 * (ep.0 - ep0.0))
            + ((amt30 * masp_rewards[&eth()]).0 * (ep.0 - ep3.0))
    ))?;
    client.assert_success();

    // Wait till epoch boundary
    let ep6 = epoch_sleep(&test, &validator_one_rpc, 720)?;

    // Send 20 BTC from SK(A) to Christel
    let mut client = run!(
        test,
        Bin::Client,
        vec![
            "transfer",
            "--source",
            A_SPENDING_KEY,
            "--target",
            CHRISTEL,
            "--token",
            BTC,
            "--amount",
            "20",
            "--signer",
            ALBERT,
            "--gas-limit",
            "150",
            "--node",
            &validator_one_rpc
        ],
        Some(300)
    )?;
    client.exp_string("Transaction is valid")?;
    client.assert_success();

    // Assert BTC balance at VK(A) is 0
    let mut client = run!(
        test,
        Bin::Client,
        vec![
            "balance",
            "--owner",
            AA_VIEWING_KEY,
            "--token",
            BTC,
            "--node",
            &validator_one_rpc
        ],
        Some(300)
    )?;
    client.exp_string("No shielded btc balance found")?;
    client.assert_success();

    // Assert NAM balance at VK(A) is 20*BTC_reward*(epoch_6-epoch_0)
    let mut client = run!(
        test,
        Bin::Client,
        vec![
            "balance",
            "--owner",
            AA_VIEWING_KEY,
            "--token",
            NAM,
            "--node",
            &validator_one_rpc
        ],
        Some(300)
    )?;
    client.exp_string(&format!(
        "nam: {}",
        (amt20 * masp_rewards[&btc()]).0 * (ep6.0 - ep0.0)
    ))?;
    client.assert_success();

    // Assert NAM balance at MASP pool is
    // 20*BTC_reward*(epoch_6-epoch_0)+20*ETH_reward*(epoch_5-epoch_3)
    let mut client = run!(
        test,
        Bin::Client,
        vec![
            "balance",
            "--owner",
            MASP,
            "--token",
            NAM,
            "--node",
            &validator_one_rpc
        ],
        Some(300)
    )?;
    client.exp_string(&format!(
        "nam: {}",
        ((amt20 * masp_rewards[&btc()]).0 * (ep6.0 - ep0.0))
            + ((amt30 * masp_rewards[&eth()]).0 * (ep5.0 - ep3.0))
    ))?;
    client.assert_success();

    // Wait till epoch boundary
    let _ep7 = epoch_sleep(&test, &validator_one_rpc, 720)?;

    // Assert NAM balance at VK(A) is 20*BTC_reward*(epoch_6-epoch_0)
    let mut client = run!(
        test,
        Bin::Client,
        vec![
            "balance",
            "--owner",
            AA_VIEWING_KEY,
            "--token",
            NAM,
            "--node",
            &validator_one_rpc
        ],
        Some(300)
    )?;
    client.exp_string(&format!(
        "nam: {}",
        (amt20 * masp_rewards[&btc()]).0 * (ep6.0 - ep0.0)
    ))?;
    client.assert_success();

    // Assert NAM balance at VK(B) is 30*ETH_reward*(epoch_5-epoch_3)
    let mut client = run!(
        test,
        Bin::Client,
        vec![
            "balance",
            "--owner",
            AB_VIEWING_KEY,
            "--token",
            NAM,
            "--node",
            &validator_one_rpc
        ],
        Some(300)
    )?;
    client.exp_string(&format!(
        "nam: {}",
        (amt30 * masp_rewards[&eth()]).0 * (ep5.0 - ep3.0)
    ))?;
    client.assert_success();

    // Assert NAM balance at MASP pool is
    // 20*BTC_reward*(epoch_6-epoch_0)+30*ETH_reward*(epoch_5-epoch_3)
    let mut client = run!(
        test,
        Bin::Client,
        vec![
            "balance",
            "--owner",
            MASP,
            "--token",
            NAM,
            "--node",
            &validator_one_rpc
        ],
        Some(300)
    )?;
    client.exp_string(&format!(
        "nam: {}",
        ((amt20 * masp_rewards[&btc()]).0 * (ep6.0 - ep0.0))
            + ((amt30 * masp_rewards[&eth()]).0 * (ep5.0 - ep3.0))
    ))?;
    client.assert_success();

    // Wait till epoch boundary to prevent conversion expiry during transaction
    // construction
    let _ep8 = epoch_sleep(&test, &validator_one_rpc, 720)?;

    // Send 30*ETH_reward*(epoch_5-epoch_3) NAM from SK(B) to Christel
    let mut client = run!(
        test,
        Bin::Client,
        vec![
            "transfer",
            "--source",
            B_SPENDING_KEY,
            "--target",
            CHRISTEL,
            "--token",
            NAM,
            "--amount",
            &((amt30 * masp_rewards[&eth()]).0 * (ep5.0 - ep3.0)).to_string(),
            "--signer",
            BERTHA,
            "--gas-limit",
            "150",
            "--node",
            &validator_one_rpc
        ],
        Some(300)
    )?;
    client.exp_string("Transaction is valid")?;
    client.assert_success();

    // Wait till epoch boundary
    let _ep9 = epoch_sleep(&test, &validator_one_rpc, 720)?;

    // Send 20*BTC_reward*(epoch_6-epoch_0) NAM from SK(A) to Bertha
    let mut client = run!(
        test,
        Bin::Client,
        vec![
            "transfer",
            "--source",
            A_SPENDING_KEY,
            "--target",
            BERTHA,
            "--token",
            NAM,
            "--amount",
            &((amt20 * masp_rewards[&btc()]).0 * (ep6.0 - ep0.0)).to_string(),
            "--signer",
            ALBERT,
            "--gas-limit",
            "150",
            "--node",
            &validator_one_rpc
        ],
        Some(300)
    )?;
    client.exp_string("Transaction is valid")?;
    client.assert_success();

    // Assert NAM balance at VK(A) is 0
    let mut client = run!(
        test,
        Bin::Client,
        vec![
            "balance",
            "--owner",
            AA_VIEWING_KEY,
            "--token",
            NAM,
            "--node",
            &validator_one_rpc
        ],
        Some(300)
    )?;
    client.exp_string("No shielded nam balance found")?;
    client.assert_success();

    // Assert NAM balance at VK(B) is 0
    let mut client = run!(
        test,
        Bin::Client,
        vec![
            "balance",
            "--owner",
            AB_VIEWING_KEY,
            "--token",
            NAM,
            "--node",
            &validator_one_rpc
        ],
        Some(300)
    )?;
    client.exp_string("No shielded nam balance found")?;
    client.assert_success();

    // Assert NAM balance at MASP pool is 0
    let mut client = run!(
        test,
        Bin::Client,
        vec![
            "balance",
            "--owner",
            MASP,
            "--token",
            NAM,
            "--node",
            &validator_one_rpc
        ],
        Some(300)
    )?;
    client.exp_string("nam: 0")?;
    client.assert_success();

    Ok(())
}

/// In this test we:
/// 1. Run the ledger node
/// 2. Submit an invalid transaction (disallowed by state machine)
/// 3. Shut down the ledger
/// 4. Restart the ledger
/// 5. Submit and invalid transactions (malformed)
#[test]
fn invalid_transactions() -> Result<()> {
    let test = setup::single_node_net()?;

    // 1. Run the ledger node
    let mut ledger =
        run_as!(test, Who::Validator(0), Bin::Node, &["ledger"], Some(40))?;

    wait_for_wasm_pre_compile(&mut ledger)?;

    let bg_ledger = ledger.background();

    // 2. Submit a an invalid transaction (trying to transfer tokens should fail
    // in the user's VP due to the wrong signer)
    let validator_one_rpc = get_actor_rpc(&test, &Who::Validator(0));

    let tx_args = vec![
        "transfer",
        "--source",
        DAEWON,
        "--signing-key",
        ALBERT_KEY,
        "--target",
        ALBERT,
        "--token",
        NAM,
        "--amount",
        "1",
        "--gas-limit",
        "100",
        "--node",
        &validator_one_rpc,
    ];

    let mut client = run!(test, Bin::Client, tx_args, Some(40))?;
    client.exp_string("Transaction accepted")?;
    client.exp_string("Transaction applied")?;
    client.exp_string("Transaction is invalid")?;
    client.exp_string(r#""code": "5"#)?;

    client.assert_success();
    let mut ledger = bg_ledger.foreground();
    ledger.exp_string("rejected inner txs: 1")?;

    // Wait to commit a block
    ledger.exp_regex(r"Committed block hash.*, height: [0-9]+")?;

    // 3. Shut it down
    ledger.interrupt()?;
    // Wait for the node to stop running to finish writing the state and tx
    // queue
    ledger.exp_string("Namada ledger node has shut down.")?;
    ledger.exp_eof()?;
    drop(ledger);

    // 4. Restart the ledger
    let mut ledger =
        run_as!(test, Who::Validator(0), Bin::Node, &["ledger"], Some(40))?;

    ledger.exp_string("Namada ledger node started")?;

    // There should be previous state now
    ledger.exp_string("Last state root hash:")?;
    // Wait for a block by which time the RPC should be ready
    ledger.exp_string("Committed block hash")?;
    let _bg_ledger = ledger.background();

    // 5. Submit an invalid transactions (invalid token address)
    let daewon_lower = DAEWON.to_lowercase();
    let tx_args = vec![
        "transfer",
        "--source",
        DAEWON,
        "--signing-key",
        &daewon_lower,
        "--target",
        ALBERT,
        "--token",
        BERTHA,
        "--amount",
        "1_000_000.1",
        "--gas-limit",
        "100",
        // Force to ignore client check that fails on the balance check of the
        // source address
        "--force",
        "--node",
        &validator_one_rpc,
    ];

    let mut client = run!(test, Bin::Client, tx_args, Some(40))?;
    client.exp_string("Transaction accepted")?;
    client.exp_string("Transaction applied")?;

    client.exp_string("Error trying to apply a transaction")?;

    client.exp_string(r#""code": "4"#)?;

    client.assert_success();
    Ok(())
}

/// PoS bonding, unbonding and withdrawal tests. In this test we:
///
/// 1. Run the ledger node with shorter epochs for faster progression
/// 2. Submit a self-bond for the genesis validator
/// 3. Submit a delegation to the genesis validator
/// 4. Submit an unbond of the self-bond
/// 5. Submit an unbond of the delegation
/// 6. Wait for the unbonding epoch
/// 7. Submit a withdrawal of the self-bond
/// 8. Submit a withdrawal of the delegation
#[test]
fn pos_bonds() -> Result<()> {
    let pipeline_len = 2;
    let unbonding_len = 4;
    let test = setup::network(
        |genesis| {
            let parameters = ParametersConfig {
                min_num_of_blocks: 6,
                max_expected_time_per_block: 1,
                epochs_per_year: 31_536_000,
                ..genesis.parameters
            };
            let pos_params = PosParamsConfig {
                pipeline_len,
                unbonding_len,
                ..genesis.pos_params
            };
            GenesisConfig {
                parameters,
                pos_params,
                ..genesis
            }
        },
        None,
    )?;

    // 1. Run the ledger node
    let mut ledger =
        run_as!(test, Who::Validator(0), Bin::Node, &["ledger"], Some(40))?;

    wait_for_wasm_pre_compile(&mut ledger)?;
    let _bg_ledger = ledger.background();

    let validator_one_rpc = get_actor_rpc(&test, &Who::Validator(0));

    // 2. Submit a self-bond for the genesis validator
    let tx_args = vec![
        "bond",
        "--validator",
        "validator-0",
        "--amount",
        "10000.0",
        "--gas-limit",
        "100",
        "--node",
        &validator_one_rpc,
    ];
    let mut client =
        run_as!(test, Who::Validator(0), Bin::Client, tx_args, Some(40))?;
    client.exp_string("Transaction is valid.")?;
    client.assert_success();

    // 3. Submit a delegation to the genesis validator
    let tx_args = vec![
        "bond",
        "--validator",
        "validator-0",
        "--source",
        BERTHA,
        "--amount",
        "5000.0",
        "--gas-limit",
        "100",
        "--node",
        &validator_one_rpc,
    ];
    let mut client = run!(test, Bin::Client, tx_args, Some(40))?;
    client.exp_string("Transaction is valid.")?;
    client.assert_success();

    // 4. Submit an unbond of the self-bond
    let tx_args = vec![
        "unbond",
        "--validator",
        "validator-0",
        "--amount",
        "5100.0",
        "--gas-limit",
        "100",
        "--node",
        &validator_one_rpc,
    ];
    let mut client =
        run_as!(test, Who::Validator(0), Bin::Client, tx_args, Some(40))?;
    client.exp_string("Amount 5100 withdrawable starting from epoch ")?;
    client.assert_success();

    // 5. Submit an unbond of the delegation
    let tx_args = vec![
        "unbond",
        "--validator",
        "validator-0",
        "--source",
        BERTHA,
        "--amount",
        "3200.",
        "--gas-limit",
        "100",
        "--node",
        &validator_one_rpc,
    ];
    let mut client = run!(test, Bin::Client, tx_args, Some(40))?;
    let expected = "Amount 3200 withdrawable starting from epoch ";
    let (_unread, matched) = client.exp_regex(&format!("{expected}.*\n"))?;
    let epoch_raw = matched.trim().split_once(expected).unwrap().1;
    let delegation_withdrawable_epoch = Epoch::from_str(epoch_raw).unwrap();
    client.assert_success();

    // 6. Wait for the delegation withdrawable epoch (the self-bond was unbonded
    // before it)
    let epoch = get_epoch(&test, &validator_one_rpc)?;

    println!(
        "Current epoch: {}, earliest epoch for withdrawal: {}",
        epoch, delegation_withdrawable_epoch
    );
    let start = Instant::now();
    let loop_timeout = Duration::new(60, 0);
    loop {
        if Instant::now().duration_since(start) > loop_timeout {
            panic!(
                "Timed out waiting for epoch: {}",
                delegation_withdrawable_epoch
            );
        }
        let epoch = get_epoch(&test, &validator_one_rpc)?;
        if epoch >= delegation_withdrawable_epoch {
            break;
        }
    }

    // 7. Submit a withdrawal of the self-bond
    let tx_args = vec![
        "withdraw",
        "--validator",
        "validator-0",
        "--gas-limit",
        "100",
        "--node",
        &validator_one_rpc,
    ];
    let mut client =
        run_as!(test, Who::Validator(0), Bin::Client, tx_args, Some(40))?;
    client.exp_string("Transaction is valid.")?;
    client.assert_success();

    // 8. Submit a withdrawal of the delegation
    let tx_args = vec![
        "withdraw",
        "--validator",
        "validator-0",
        "--source",
        BERTHA,
        "--gas-limit",
        "100",
        "--node",
        &validator_one_rpc,
    ];
    let mut client = run!(test, Bin::Client, tx_args, Some(40))?;
    client.exp_string("Transaction is valid.")?;
    client.assert_success();
    Ok(())
}

/// TODO
#[test]
fn pos_rewards() -> Result<()> {
    let test = setup::network(
        |genesis| {
            let parameters = ParametersConfig {
                min_num_of_blocks: 3,
                epochs_per_year: 31_536_000,
                max_expected_time_per_block: 1,
                ..genesis.parameters
            };
            let pos_params = PosParamsConfig {
                pipeline_len: 2,
                unbonding_len: 4,
                ..genesis.pos_params
            };
            let genesis = GenesisConfig {
                parameters,
                pos_params,
                ..genesis
            };
            setup::set_validators(3, genesis, default_port_offset)
        },
        None,
    )?;

    // 1. Run 3 genesis validator ledger nodes
    let mut validator_0 =
        run_as!(test, Who::Validator(0), Bin::Node, &["ledger"], Some(40))?;
    validator_0.exp_string("Namada ledger node started")?;
    validator_0.exp_string("This node is a validator")?;

    let mut validator_1 =
        run_as!(test, Who::Validator(1), Bin::Node, &["ledger"], Some(40))?;
    validator_1.exp_string("Namada ledger node started")?;
    validator_1.exp_string("This node is a validator")?;

    let mut validator_2 =
        run_as!(test, Who::Validator(2), Bin::Node, &["ledger"], Some(40))?;
    validator_2.exp_string("Namada ledger node started")?;
    validator_2.exp_string("This node is a validator")?;

    wait_for_wasm_pre_compile(&mut validator_0)?;
    let bg_validator_0 = validator_0.background();
    wait_for_wasm_pre_compile(&mut validator_1)?;
    let bg_validator_1 = validator_1.background();
    wait_for_wasm_pre_compile(&mut validator_2)?;
    let bg_validator_2 = validator_2.background();

    let validator_zero_rpc = get_actor_rpc(&test, &Who::Validator(0));
    let validator_one_rpc = get_actor_rpc(&test, &Who::Validator(1));
    let validator_two_rpc = get_actor_rpc(&test, &Who::Validator(2));

    // Submit a delegation from Bertha to validator-0
    let tx_args = vec![
        "bond",
        "--validator",
        "validator-0",
        "--source",
        BERTHA,
        "--amount",
        "10000.0",
        "--gas-amount",
        "0",
        "--gas-limit",
        "0",
        "--gas-token",
        NAM,
        "--ledger-address",
        &validator_zero_rpc,
    ];

    let mut client = run!(test, Bin::Client, tx_args, Some(40))?;
    client.exp_string("Transaction is valid.")?;
    client.assert_success();

    // Check that all validator nodes processed the tx with same result
    let validator_0 = bg_validator_0.foreground();
    let validator_1 = bg_validator_1.foreground();
    let validator_2 = bg_validator_2.foreground();

    // let expected_result = "all VPs accepted transaction";
    // validator_0.exp_string(expected_result)?;
    // validator_1.exp_string(expected_result)?;
    // validator_2.exp_string(expected_result)?;

    let _bg_validator_0 = validator_0.background();
    let _bg_validator_1 = validator_1.background();
    let _bg_validator_2 = validator_2.background();

    // Let validator-1 self-bond
    let tx_args = vec![
        "bond",
        "--validator",
        "validator-1",
        "--amount",
        "30000.0",
        "--gas-amount",
        "0",
        "--gas-limit",
        "0",
        "--gas-token",
        NAM,
        "--ledger-address",
        &validator_one_rpc,
    ];
    let mut client =
        run_as!(test, Who::Validator(1), Bin::Client, tx_args, Some(40))?;
    client.exp_string("Transaction is valid.")?;
    client.assert_success();

    // Let validator-2 self-bond
    let tx_args = vec![
        "bond",
        "--validator",
        "validator-2",
        "--amount",
        "25000.0",
        "--gas-amount",
        "0",
        "--gas-limit",
        "0",
        "--gas-token",
        NAM,
        "--ledger-address",
        &validator_two_rpc,
    ];
    let mut client =
        run_as!(test, Who::Validator(2), Bin::Client, tx_args, Some(40))?;
    client.exp_string("Transaction is valid.")?;
    client.assert_success();

    // Wait some epochs
    let epoch = get_epoch(&test, &validator_zero_rpc)?;
    let wait_epoch = epoch + 4_u64;
    println!(
        "Current epoch: {}, earliest epoch for withdrawal: {}",
        epoch, wait_epoch
    );

    let start = Instant::now();
    let loop_timeout = Duration::new(40, 0);
    loop {
        if Instant::now().duration_since(start) > loop_timeout {
            panic!("Timed out waiting for epoch: {}", wait_epoch);
        }
        let epoch = get_epoch(&test, &validator_zero_rpc)?;
        if dbg!(epoch) >= wait_epoch {
            break;
        }
    }
    Ok(())
}

/// Test for PoS bonds and unbonds queries.
///
/// 1. Run the ledger node
/// 2. Submit a delegation to the genesis validator
/// 3. Wait for epoch 4
/// 4. Submit another delegation to the genesis validator
/// 5. Submit an unbond of the delegation
/// 6. Wait for epoch 7
/// 7. Check the output of the bonds query
#[test]
fn test_bond_queries() -> Result<()> {
    let pipeline_len = 2;
    let unbonding_len = 4;
    let test = setup::network(
        |genesis| {
            let parameters = ParametersConfig {
                min_num_of_blocks: 2,
                max_expected_time_per_block: 1,
                epochs_per_year: 31_536_000,
                ..genesis.parameters
            };
            let pos_params = PosParamsConfig {
                pipeline_len,
                unbonding_len,
                ..genesis.pos_params
            };
            GenesisConfig {
                parameters,
                pos_params,
                ..genesis
            }
        },
        None,
    )?;

    // 1. Run the ledger node
    let mut ledger =
        run_as!(test, Who::Validator(0), Bin::Node, &["ledger"], Some(40))?;

    wait_for_wasm_pre_compile(&mut ledger)?;
    let _bg_ledger = ledger.background();

    let validator_one_rpc = get_actor_rpc(&test, &Who::Validator(0));
    let validator_alias = "validator-0";

    // 2. Submit a delegation to the genesis validator
    let tx_args = vec![
        "bond",
        "--validator",
        validator_alias,
        "--amount",
        "100",
        "--gas-limit",
        "100",
        "--ledger-address",
        &validator_one_rpc,
    ];
    let mut client =
        run_as!(test, Who::Validator(0), Bin::Client, tx_args, Some(40))?;
    client.exp_string("Transaction is valid.")?;
    client.assert_success();

    // 3. Submit a delegation to the genesis validator
    let tx_args = vec![
        "bond",
        "--validator",
        "validator-0",
        "--source",
        BERTHA,
        "--amount",
        "200",
        "--gas-limit",
        "100",
        "--ledger-address",
        &validator_one_rpc,
    ];
    let mut client = run!(test, Bin::Client, tx_args, Some(40))?;
    client.exp_string("Transaction is valid.")?;
    client.assert_success();

    // 3. Wait for epoch 4
    let start = Instant::now();
    let loop_timeout = Duration::new(20, 0);
    loop {
        if Instant::now().duration_since(start) > loop_timeout {
            panic!("Timed out waiting for epoch: {}", 1);
        }
        let epoch = get_epoch(&test, &validator_one_rpc)?;
        if epoch >= Epoch(4) {
            break;
        }
    }

    // 4. Submit another delegation to the genesis validator
    let tx_args = vec![
        "bond",
        "--validator",
        validator_alias,
        "--source",
        BERTHA,
        "--amount",
        "300",
        "--gas-limit",
        "100",
        "--ledger-address",
        &validator_one_rpc,
    ];
    let mut client = run!(test, Bin::Client, tx_args, Some(40))?;
    client.exp_string("Transaction is valid.")?;
    client.assert_success();

    // 5. Submit an unbond of the delegation
    let tx_args = vec![
        "unbond",
        "--validator",
        validator_alias,
        "--source",
        BERTHA,
        "--amount",
        "412",
        "--gas-limit",
        "100",
        "--ledger-address",
        &validator_one_rpc,
    ];
    let mut client = run!(test, Bin::Client, tx_args, Some(40))?;
    client.exp_string("Transaction is valid.")?;
    client.assert_success();

    // 6. Wait for epoch 7
    let start = Instant::now();
    let loop_timeout = Duration::new(20, 0);
    loop {
        if Instant::now().duration_since(start) > loop_timeout {
            panic!("Timed out waiting for epoch: {}", 7);
        }
        let epoch = get_epoch(&test, &validator_one_rpc)?;
        if epoch >= Epoch(7) {
            break;
        }
    }

    // 7. Check the output of the bonds query
    let tx_args = vec!["bonds", "--ledger-address", &validator_one_rpc];
    let mut client = run!(test, Bin::Client, tx_args, Some(40))?;
    client.exp_string(
        "All bonds total active: 200088\r
All bonds total: 200088\r
All unbonds total active: 412\r
All unbonds total: 412\r
All unbonds total withdrawable: 412\r",
    )?;
    client.assert_success();

    Ok(())
}

/// PoS validator creation test. In this test we:
///
/// 1. Run the ledger node with shorter epochs for faster progression
/// 2. Initialize a new validator account
/// 3. Submit a delegation to the new validator
/// 4. Transfer some NAM to the new validator
/// 5. Submit a self-bond for the new validator
/// 6. Wait for the pipeline epoch
/// 7. Check the new validator's bonded stake
#[test]
fn pos_init_validator() -> Result<()> {
    let pipeline_len = 1;
    let validator_stake = 200000_u64;
    let test = setup::network(
        |genesis| {
            assert_eq!(
                genesis.validator.get("validator-0").unwrap().tokens,
                Some(validator_stake),
                "Assuming this stake, we give the same amount to the new \
                 validator to have half of voting power",
            );
            let parameters = ParametersConfig {
                min_num_of_blocks: 4,
                epochs_per_year: 31_536_000,
                max_expected_time_per_block: 1,
                ..genesis.parameters
            };
            let pos_params = PosParamsConfig {
                pipeline_len,
                unbonding_len: 2,
                ..genesis.pos_params
            };
            GenesisConfig {
                parameters,
                pos_params,
                ..genesis
            }
        },
        None,
    )?;

    // 1. Run a validator and non-validator ledger node
    let args = ["ledger"];
    let mut validator_0 =
        run_as!(test, Who::Validator(0), Bin::Node, args, Some(60))?;
    let mut non_validator =
        run_as!(test, Who::NonValidator, Bin::Node, args, Some(60))?;

    wait_for_wasm_pre_compile(&mut validator_0)?;
    // let _bg_ledger = validator_0.background();

    wait_for_wasm_pre_compile(&mut non_validator)?;
    // let _bg_ledger = non_validator.background();

    // Wait for a first block
    validator_0.exp_string("Committed block hash")?;
    let _bg_validator_0 = validator_0.background();
    non_validator.exp_string("Committed block hash")?;
    let bg_non_validator = non_validator.background();

    let non_validator_rpc = get_actor_rpc(&test, &Who::NonValidator);

    // 2. Initialize a new validator account with the non-validator node
    let new_validator = "new-validator";
    let new_validator_key = format!("{}-key", new_validator);
    let tx_args = vec![
        "init-validator",
        "--alias",
        new_validator,
        "--source",
        BERTHA,
        "--unsafe-dont-encrypt",
        "--gas-limit",
        "100",
        "--commission-rate",
        "0.05",
        "--max-commission-rate-change",
        "0.01",
        "--node",
        &non_validator_rpc,
    ];
    let mut client = run!(test, Bin::Client, tx_args, Some(40))?;
    client.exp_string("Transaction is valid.")?;
    client.assert_success();

    // 3. Submit a delegation to the new validator
    //    First, transfer some tokens to the validator's key for fees:
    let tx_args = vec![
        "transfer",
        "--source",
        BERTHA,
        "--target",
        &new_validator_key,
        "--token",
        NAM,
        "--amount",
        "10000.5",
        "--gas-limit",
        "100",
        "--node",
        &non_validator_rpc,
    ];
    let mut client = run!(test, Bin::Client, tx_args, Some(40))?;
    client.exp_string("Transaction is valid.")?;
    client.assert_success();
    //     Then self-bond the tokens:
    let delegation = 5_u64;
    let delegation_str = &delegation.to_string();
    let tx_args = vec![
        "bond",
        "--validator",
        new_validator,
        "--source",
        BERTHA,
        "--amount",
<<<<<<< HEAD
        "1000.5",
=======
        delegation_str,
        "--gas-amount",
        "0",
>>>>>>> fdeaf23f
        "--gas-limit",
        "100",
        "--node",
        &non_validator_rpc,
    ];
    let mut client = run!(test, Bin::Client, tx_args, Some(40))?;
    client.exp_string("Transaction is valid.")?;
    client.assert_success();

    // 4. Transfer some NAM to the new validator
    let validator_stake_str = &validator_stake.to_string();
    let tx_args = vec![
        "transfer",
        "--source",
        BERTHA,
        "--target",
        new_validator,
        "--token",
        NAM,
        "--amount",
<<<<<<< HEAD
        "100999.5",
=======
        validator_stake_str,
        "--gas-amount",
        "0",
>>>>>>> fdeaf23f
        "--gas-limit",
        "100",
        "--node",
        &non_validator_rpc,
    ];
    let mut client = run!(test, Bin::Client, tx_args, Some(40))?;
    client.exp_string("Transaction is valid.")?;
    client.assert_success();

    // 5. Submit a self-bond for the new validator
    let tx_args = vec![
        "bond",
        "--validator",
        new_validator,
        "--amount",
<<<<<<< HEAD
        "1",
=======
        validator_stake_str,
        "--gas-amount",
        "0",
>>>>>>> fdeaf23f
        "--gas-limit",
        "100",
        "--node",
        &non_validator_rpc,
    ];
    let mut client = run!(test, Bin::Client, tx_args, Some(40))?;
    client.exp_string("Transaction is valid.")?;
    client.assert_success();

    // Stop the non-validator node and run it as the new validator
    let mut non_validator = bg_non_validator.foreground();
    non_validator.interrupt()?;

    // it takes a bit before the node is shutdown. We dont want flasky test.
    sleep(6);

    let loc = format!("{}:{}", std::file!(), std::line!());
    let validator_1_base_dir = test.get_base_dir(&Who::NonValidator);
    let mut validator_1 = setup::run_cmd(
        Bin::Node,
        args,
        Some(60),
        &test.working_dir,
        validator_1_base_dir,
        loc,
    )?;

    validator_1.exp_string("Namada ledger node started")?;
    validator_1.exp_string("This node is a validator")?;
    validator_1.exp_string("Committed block hash")?;
    let _bg_validator_1 = validator_1.background();

    // 6. Wait for the pipeline epoch when the validator's bonded stake should
    // be non-zero
    let epoch = get_epoch(&test, &non_validator_rpc)?;
    let earliest_update_epoch = epoch + pipeline_len;
    println!(
        "Current epoch: {}, earliest epoch with updated bonded stake: {}",
        epoch, earliest_update_epoch
    );
    let start = Instant::now();
    let loop_timeout = Duration::new(20, 0);
    loop {
        if Instant::now().duration_since(start) > loop_timeout {
            panic!("Timed out waiting for epoch: {}", earliest_update_epoch);
        }
        let epoch = get_epoch(&test, &non_validator_rpc)?;
        if epoch >= earliest_update_epoch {
            break;
        }
    }

    // 7. Check the new validator's bonded stake
    let bonded_stake =
<<<<<<< HEAD
        find_bonded_stake(&test, new_validator, &validator_one_rpc)?;
    assert_eq!(bonded_stake, token::Amount::from_str("1001.5").unwrap());
=======
        find_bonded_stake(&test, new_validator, &non_validator_rpc)?;
    assert_eq!(
        bonded_stake,
        token::Amount::whole(validator_stake + delegation)
    );
>>>>>>> fdeaf23f

    Ok(())
}
/// Test that multiple txs submitted in the same block all get the tx result.
///
/// In this test we:
/// 1. Run the ledger node with 10s consensus timeout
/// 2. Spawn threads each submitting token transfer tx
#[test]
fn ledger_many_txs_in_a_block() -> Result<()> {
    let test = Arc::new(setup::network(
        |genesis| genesis,
        // Set 10s consensus timeout to have more time to submit txs
        Some("10s"),
    )?);

    // 1. Run the ledger node
    let mut ledger =
        run_as!(*test, Who::Validator(0), Bin::Node, &["ledger"], Some(40))?;

    wait_for_wasm_pre_compile(&mut ledger)?;
    let bg_ledger = ledger.background();

    let validator_one_rpc = Arc::new(get_actor_rpc(&test, &Who::Validator(0)));

    // A token transfer tx args
    let tx_args = Arc::new(vec![
        "transfer",
        "--source",
        BERTHA,
        "--target",
        ALBERT,
        "--token",
        NAM,
        "--amount",
        "1.01",
        "--gas-limit",
        "100",
        "--node",
    ]);

    // 2. Spawn threads each submitting token transfer tx
    // We collect to run the threads in parallel.
    #[allow(clippy::needless_collect)]
    let tasks: Vec<std::thread::JoinHandle<_>> = (0..4)
        .map(|_| {
            let test = Arc::clone(&test);
            let validator_one_rpc = Arc::clone(&validator_one_rpc);
            let tx_args = Arc::clone(&tx_args);
            std::thread::spawn(move || {
                let mut args = (*tx_args).clone();
                args.push(&*validator_one_rpc);
                let mut client = run!(*test, Bin::Client, args, Some(80))?;
                client.exp_string("Transaction accepted")?;
                client.exp_string("Transaction applied")?;
                client.exp_string("Transaction is valid.")?;
                client.assert_success();
                let res: Result<()> = Ok(());
                res
            })
        })
        .collect();
    for task in tasks.into_iter() {
        task.join().unwrap()?;
    }
    // Wait to commit a block
    let mut ledger = bg_ledger.foreground();
    ledger.exp_regex(r"Committed block hash.*, height: [0-9]+")?;

    Ok(())
}

/// In this test we:
/// 1. Run the ledger node
/// 2. Submit a valid proposal
/// 3. Query the proposal
/// 4. Query token balance (submitted funds)
/// 5. Query governance address balance
/// 6. Submit an invalid proposal
/// 7. Check invalid proposal was not accepted
/// 8. Query token balance (funds shall not be submitted)
/// 9. Send a yay vote from a validator
/// 10. Send a yay vote from a normal user
/// 11. Query the proposal and check the result
/// 12. Wait proposal grace and check proposal author funds
/// 13. Check governance address funds are 0
#[test]
fn proposal_submission() -> Result<()> {
    let test = setup::network(
        |genesis| {
            let parameters = ParametersConfig {
                epochs_per_year: epochs_per_year_from_min_duration(1),
                max_proposal_bytes: Default::default(),
                min_num_of_blocks: 4,
                max_expected_time_per_block: 1,
                ..genesis.parameters
            };

            GenesisConfig {
                parameters,
                ..genesis
            }
        },
        None,
    )?;

    let namadac_help = vec!["--help"];

    let mut client = run!(test, Bin::Client, namadac_help, Some(40))?;
    client.exp_string("Namada client command line interface.")?;
    client.assert_success();

    // 1. Run the ledger node
    let mut ledger =
        run_as!(test, Who::Validator(0), Bin::Node, &["ledger"], Some(40))?;

    wait_for_wasm_pre_compile(&mut ledger)?;
    let _bg_ledger = ledger.background();

    let validator_one_rpc = get_actor_rpc(&test, &Who::Validator(0));

    // 1.1 Delegate some token
    let tx_args = vec![
        "bond",
        "--validator",
        "validator-0",
        "--source",
        BERTHA,
        "--amount",
        "900",
        "--gas-limit",
        "100",
        "--node",
        &validator_one_rpc,
    ];
    let mut client = run!(test, Bin::Client, tx_args, Some(40))?;
    client.exp_string("Transaction is valid.")?;
    client.assert_success();

    // 2. Submit valid proposal
    let albert = find_address(&test, ALBERT)?;
    let valid_proposal_json_path = prepare_proposal_data(
        &test,
        albert,
        ProposalType::Default(Some(
            TestWasms::TxProposalCode
                .path()
                .to_string_lossy()
                .to_string(),
        )),
    );
    let validator_one_rpc = get_actor_rpc(&test, &Who::Validator(0));

    let submit_proposal_args = vec![
        "init-proposal",
        "--data-path",
        valid_proposal_json_path.to_str().unwrap(),
        "--gas-limit",
        "100",
        "--node",
        &validator_one_rpc,
    ];
    let mut client = run!(test, Bin::Client, submit_proposal_args, Some(40))?;
    client.exp_string("Transaction is valid.")?;
    client.assert_success();

    // 3. Query the proposal
    let proposal_query_args = vec![
        "query-proposal",
        "--proposal-id",
        "0",
        "--node",
        &validator_one_rpc,
    ];

    let mut client = run!(test, Bin::Client, proposal_query_args, Some(40))?;
    client.exp_string("Proposal: 0")?;
    client.assert_success();

    // 4. Query token balance proposal author (submitted funds)
    let query_balance_args = vec![
        "balance",
        "--owner",
        ALBERT,
        "--token",
        NAM,
        "--node",
        &validator_one_rpc,
    ];

    let mut client = run!(test, Bin::Client, query_balance_args, Some(40))?;
    client.exp_string("nam: 999500")?;
    client.assert_success();

    // 5. Query token balance governance
    let query_balance_args = vec![
        "balance",
        "--owner",
        GOVERNANCE_ADDRESS,
        "--token",
        NAM,
        "--node",
        &validator_one_rpc,
    ];

    let mut client = run!(test, Bin::Client, query_balance_args, Some(40))?;
    client.exp_string("nam: 500")?;
    client.assert_success();

    // 6. Submit an invalid proposal
    // proposal is invalid due to voting_end_epoch - voting_start_epoch < 3
    let albert = find_address(&test, ALBERT)?;
    let invalid_proposal_json = json!(
        {
            "content": {
                "title": "TheTitle",
                "authors": "test@test.com",
                "discussions-to": "www.github.com/anoma/aip/1",
                "created": "2022-03-10T08:54:37Z",
                "license": "MIT",
                "abstract": "Ut convallis eleifend orci vel venenatis. Duis
    vulputate metus in lacus sollicitudin vestibulum. Suspendisse vel velit
    ac est consectetur feugiat nec ac urna. Ut faucibus ex nec dictum
    fermentum. Morbi aliquet purus at sollicitudin ultrices. Quisque viverra
    varius cursus. Praesent sed mauris gravida, pharetra turpis non, gravida
    eros. Nullam sed ex justo. Ut at placerat ipsum, sit amet rhoncus libero.
    Sed blandit non purus non suscipit. Phasellus sed quam nec augue bibendum
    bibendum ut vitae urna. Sed odio diam, ornare nec sapien eget, congue
    viverra enim.",
                "motivation": "Ut convallis eleifend orci vel venenatis. Duis
    vulputate metus in lacus sollicitudin vestibulum. Suspendisse vel velit
    ac est consectetur feugiat nec ac urna. Ut faucibus ex nec dictum
    fermentum. Morbi aliquet purus at sollicitudin ultrices.",
                "details": "Ut convallis eleifend orci vel venenatis. Duis
    vulputate metus in lacus sollicitudin vestibulum. Suspendisse vel velit
    ac est consectetur feugiat nec ac urna. Ut faucibus ex nec dictum
    fermentum. Morbi aliquet purus at sollicitudin ultrices. Quisque viverra
    varius cursus. Praesent sed mauris gravida, pharetra turpis non, gravida
    eros.",             "requires": "2"
            },
            "author": albert,
            "voting_start_epoch": 9999_u64,
            "voting_end_epoch": 10000_u64,
            "grace_epoch": 10009_u64,
            "type": {
                "Default":null
                }
        }
    );
    let invalid_proposal_json_path =
        test.test_dir.path().join("invalid_proposal.json");
    generate_proposal_json_file(
        invalid_proposal_json_path.as_path(),
        &invalid_proposal_json,
    );

    let submit_proposal_args = vec![
        "init-proposal",
        "--data-path",
        invalid_proposal_json_path.to_str().unwrap(),
        "--gas-limit",
        "100",
        "--node",
        &validator_one_rpc,
    ];
    let mut client = run!(test, Bin::Client, submit_proposal_args, Some(40))?;
    client.exp_string(
        "Invalid proposal end epoch: difference between proposal start and \
         end epoch must be at least 3 and at max 27 and end epoch must be a \
         multiple of 3",
    )?;
    client.assert_failure();

    // 7. Check invalid proposal was not accepted
    let proposal_query_args = vec![
        "query-proposal",
        "--proposal-id",
        "1",
        "--node",
        &validator_one_rpc,
    ];

    let mut client = run!(test, Bin::Client, proposal_query_args, Some(40))?;
    client.exp_string("No valid proposal was found with id 1")?;
    client.assert_success();

    // 8. Query token balance (funds shall not be submitted)
    let query_balance_args = vec![
        "balance",
        "--owner",
        ALBERT,
        "--token",
        NAM,
        "--node",
        &validator_one_rpc,
    ];

    let mut client = run!(test, Bin::Client, query_balance_args, Some(40))?;
    client.exp_string("nam: 999500")?;
    client.assert_success();

    // 9. Send a yay vote from a validator
    let mut epoch = get_epoch(&test, &validator_one_rpc).unwrap();
    while epoch.0 <= 13 {
        sleep(1);
        epoch = get_epoch(&test, &validator_one_rpc).unwrap();
    }

    let submit_proposal_vote = vec![
        "vote-proposal",
        "--proposal-id",
        "0",
        "--vote",
        "yay",
        "--signer",
        "validator-0",
        "--gas-limit",
        "100",
        "--node",
        &validator_one_rpc,
    ];

    let mut client = run_as!(
        test,
        Who::Validator(0),
        Bin::Client,
        submit_proposal_vote,
        Some(15)
    )?;
    client.exp_string("Transaction is valid.")?;
    client.assert_success();

    let submit_proposal_vote_delagator = vec![
        "vote-proposal",
        "--proposal-id",
        "0",
        "--vote",
        "nay",
        "--signer",
        BERTHA,
        "--gas-limit",
        "100",
        "--node",
        &validator_one_rpc,
    ];

    let mut client =
        run!(test, Bin::Client, submit_proposal_vote_delagator, Some(40))?;
    client.exp_string("Transaction is valid.")?;
    client.assert_success();

    // 10. Send a yay vote from a non-validator/non-delegator user
    let submit_proposal_vote = vec![
        "vote-proposal",
        "--proposal-id",
        "0",
        "--vote",
        "yay",
        "--signer",
        ALBERT,
        "--gas-limit",
        "100",
        "--node",
        &validator_one_rpc,
    ];

    // this is valid because the client filter ALBERT delegation and there are
    // none
    let mut client = run!(test, Bin::Client, submit_proposal_vote, Some(15))?;
    client.exp_string("Transaction is valid.")?;
    client.assert_success();

    // 11. Query the proposal and check the result
    let mut epoch = get_epoch(&test, &validator_one_rpc).unwrap();
    while epoch.0 <= 25 {
        sleep(1);
        epoch = get_epoch(&test, &validator_one_rpc).unwrap();
    }

    let query_proposal = vec![
        "query-proposal-result",
        "--proposal-id",
        "0",
        "--node",
        &validator_one_rpc,
    ];

    let mut client = run!(test, Bin::Client, query_proposal, Some(15))?;
    client.exp_string("Result: passed")?;
    client.assert_success();

    // 12. Wait proposal grace and check proposal author funds
    let mut epoch = get_epoch(&test, &validator_one_rpc).unwrap();
    while epoch.0 < 31 {
        sleep(1);
        epoch = get_epoch(&test, &validator_one_rpc).unwrap();
    }

    let query_balance_args = vec![
        "balance",
        "--owner",
        ALBERT,
        "--token",
        NAM,
        "--node",
        &validator_one_rpc,
    ];

    let mut client = run!(test, Bin::Client, query_balance_args, Some(30))?;
    client.exp_string("nam: 1000000")?;
    client.assert_success();

    // 13. Check if governance funds are 0
    let query_balance_args = vec![
        "balance",
        "--owner",
        GOVERNANCE_ADDRESS,
        "--token",
        NAM,
        "--node",
        &validator_one_rpc,
    ];

    let mut client = run!(test, Bin::Client, query_balance_args, Some(30))?;
    client.exp_string("nam: 0")?;
    client.assert_success();

    // // 14. Query parameters
    let query_protocol_parameters =
        vec!["query-protocol-parameters", "--node", &validator_one_rpc];

    let mut client =
        run!(test, Bin::Client, query_protocol_parameters, Some(30))?;
    client.exp_regex(".*Min. proposal grace epochs: 9.*")?;
    client.assert_success();

    Ok(())
}

/// Test submission and vote of an ETH proposal.
///
/// 1 - Submit proposal
/// 2 - Vote with delegator and check failure
/// 3 - Vote with validator and check success
/// 4 - Check that proposal passed and funds
#[test]
fn eth_governance_proposal() -> Result<()> {
    let test = setup::network(
        |genesis| {
            let parameters = ParametersConfig {
                epochs_per_year: epochs_per_year_from_min_duration(1),
                max_proposal_bytes: Default::default(),
                min_num_of_blocks: 1,
                max_expected_time_per_block: 1,
                ..genesis.parameters
            };

            GenesisConfig {
                parameters,
                ..genesis
            }
        },
        None,
    )?;

    let namadac_help = vec!["--help"];

    let mut client = run!(test, Bin::Client, namadac_help, Some(40))?;
    client.exp_string("Namada client command line interface.")?;
    client.assert_success();

    // Run the ledger node
    let mut ledger =
        run_as!(test, Who::Validator(0), Bin::Node, &["ledger"], Some(40))?;

    ledger.exp_string("Namada ledger node started")?;
    wait_for_wasm_pre_compile(&mut ledger)?;
    let _bg_ledger = ledger.background();

    let validator_one_rpc = get_actor_rpc(&test, &Who::Validator(0));

    // Delegate some token
    let tx_args = vec![
        "bond",
        "--validator",
        "validator-0",
        "--source",
        BERTHA,
        "--amount",
        "900",
        "--gas-limit",
        "100",
        "--ledger-address",
        &validator_one_rpc,
    ];
    client = run!(test, Bin::Client, tx_args, Some(40))?;
    client.exp_string("Transaction is valid.")?;
    client.assert_success();

    // 1 - Submit proposal
    let albert = find_address(&test, ALBERT)?;
    let valid_proposal_json_path =
        prepare_proposal_data(&test, albert, ProposalType::ETHBridge);
    let validator_one_rpc = get_actor_rpc(&test, &Who::Validator(0));

    let submit_proposal_args = vec![
        "init-proposal",
        "--data-path",
        valid_proposal_json_path.to_str().unwrap(),
        "--gas-limit",
        "100",
        "--ledger-address",
        &validator_one_rpc,
    ];
    client = run!(test, Bin::Client, submit_proposal_args, Some(40))?;
    client.exp_string("Transaction is valid.")?;
    client.assert_success();

    // Query the proposal
    let proposal_query_args = vec![
        "query-proposal",
        "--proposal-id",
        "0",
        "--ledger-address",
        &validator_one_rpc,
    ];

    client = run!(test, Bin::Client, proposal_query_args, Some(40))?;
    client.exp_string("Proposal: 0")?;
    client.assert_success();

    // Query token balance proposal author (submitted funds)
    let query_balance_args = vec![
        "balance",
        "--owner",
        ALBERT,
        "--token",
        NAM,
        "--ledger-address",
        &validator_one_rpc,
    ];

    client = run!(test, Bin::Client, query_balance_args, Some(40))?;
    client.exp_string("nam: 999500")?;
    client.assert_success();

    // Query token balance governance
    let query_balance_args = vec![
        "balance",
        "--owner",
        GOVERNANCE_ADDRESS,
        "--token",
        NAM,
        "--ledger-address",
        &validator_one_rpc,
    ];

    client = run!(test, Bin::Client, query_balance_args, Some(40))?;
    client.exp_string("nam: 500")?;
    client.assert_success();

    // 2 - Vote with delegator and check failure
    let mut epoch = get_epoch(&test, &validator_one_rpc).unwrap();
    while epoch.0 <= 13 {
        sleep(1);
        epoch = get_epoch(&test, &validator_one_rpc).unwrap();
    }

    use namada::types::key::{self, secp256k1, SigScheme};
    use rand::prelude::ThreadRng;
    use rand::thread_rng;

    // Generate a signing key to sign the eth message to sign the eth message to
    // sign the eth message
    let mut rng: ThreadRng = thread_rng();
    let node_sk = secp256k1::SigScheme::generate(&mut rng);
    let signing_key = key::common::SecretKey::Secp256k1(node_sk);
    let msg = "fd34672ab5";
    let vote_arg = format!("{} {}", signing_key, msg);
    let submit_proposal_vote_delagator = vec![
        "vote-proposal",
        "--proposal-id",
        "0",
        "--vote",
        "yay",
        "--eth",
        &vote_arg,
        "--signer",
        BERTHA,
        "--gas-limit",
        "100",
        "--ledger-address",
        &validator_one_rpc,
    ];

    client = run!(test, Bin::Client, submit_proposal_vote_delagator, Some(40))?;
    client.exp_string("Transaction is invalid.")?;
    client.assert_success();

    // 3 - Send a yay vote from a validator
    let vote_arg = format!("{} {}", signing_key, msg);

    let submit_proposal_vote = vec![
        "vote-proposal",
        "--proposal-id",
        "0",
        "--vote",
        "yay",
        "--eth",
        &vote_arg,
        "--signer",
        "validator-0",
        "--gas-limit",
        "100",
        "--ledger-address",
        &validator_one_rpc,
    ];

    client = run_as!(
        test,
        Who::Validator(0),
        Bin::Client,
        submit_proposal_vote,
        Some(15)
    )?;
    client.exp_string("Transaction is valid.")?;
    client.assert_success();

    // 4 - Wait proposals grace and check proposal author funds
    while epoch.0 < 31 {
        sleep(1);
        epoch = get_epoch(&test, &validator_one_rpc).unwrap();
    }

    let query_balance_args = vec![
        "balance",
        "--owner",
        ALBERT,
        "--token",
        NAM,
        "--ledger-address",
        &validator_one_rpc,
    ];

    client = run!(test, Bin::Client, query_balance_args, Some(30))?;
    client.exp_string("nam: 1000000")?;
    client.assert_success();

    // Check if governance funds are 0
    let query_balance_args = vec![
        "balance",
        "--owner",
        GOVERNANCE_ADDRESS,
        "--token",
        NAM,
        "--ledger-address",
        &validator_one_rpc,
    ];

    client = run!(test, Bin::Client, query_balance_args, Some(30))?;
    client.exp_string("nam: 0")?;
    client.assert_success();

    Ok(())
}

/// Test submission and vote of a PGF proposal
///
/// 1 - Sumbit two proposals
/// 2 - Check balance
/// 3 - Vote for the accepted proposals
/// 4 - Check one proposal passed and the other one didn't
/// 5 - Check funds
#[test]
fn pgf_governance_proposal() -> Result<()> {
    let test = setup::network(
        |genesis| {
            let parameters = ParametersConfig {
                epochs_per_year: epochs_per_year_from_min_duration(1),
                max_proposal_bytes: Default::default(),
                min_num_of_blocks: 1,
                max_expected_time_per_block: 1,
                ..genesis.parameters
            };

            GenesisConfig {
                parameters,
                ..genesis
            }
        },
        None,
    )?;

    let namadac_help = vec!["--help"];

    let mut client = run!(test, Bin::Client, namadac_help, Some(40))?;
    client.exp_string("Namada client command line interface.")?;
    client.assert_success();

    // Run the ledger node
    let mut ledger =
        run_as!(test, Who::Validator(0), Bin::Node, &["ledger"], Some(40))?;

    ledger.exp_string("Namada ledger node started")?;
    wait_for_wasm_pre_compile(&mut ledger)?;
    let _bg_ledger = ledger.background();

    let validator_one_rpc = get_actor_rpc(&test, &Who::Validator(0));

    // Delegate some token
    let tx_args = vec![
        "bond",
        "--validator",
        "validator-0",
        "--source",
        BERTHA,
        "--amount",
        "900",
        "--gas-limit",
        "40",
        "--ledger-address",
        &validator_one_rpc,
    ];
    client = run!(test, Bin::Client, tx_args, Some(40))?;
    client.exp_string("Transaction is valid.")?;
    client.assert_success();

    // 1 - Submit proposal
    let albert = find_address(&test, ALBERT)?;
    let valid_proposal_json_path =
        prepare_proposal_data(&test, albert.clone(), ProposalType::PGFCouncil);
    let validator_one_rpc = get_actor_rpc(&test, &Who::Validator(0));

    let submit_proposal_args = vec![
        "init-proposal",
        "--data-path",
        valid_proposal_json_path.to_str().unwrap(),
        "--gas-limit",
        "40",
        "--ledger-address",
        &validator_one_rpc,
    ];
    client = run!(test, Bin::Client, submit_proposal_args, Some(40))?;
    client.exp_string("Transaction is valid.")?;
    client.assert_success();

    // Sumbit another proposal
    let valid_proposal_json_path =
        prepare_proposal_data(&test, albert, ProposalType::PGFCouncil);
    let validator_one_rpc = get_actor_rpc(&test, &Who::Validator(0));

    let submit_proposal_args = vec![
        "init-proposal",
        "--data-path",
        valid_proposal_json_path.to_str().unwrap(),
        "--gas-limit",
        "40",
        "--ledger-address",
        &validator_one_rpc,
    ];
    client = run!(test, Bin::Client, submit_proposal_args, Some(40))?;
    client.exp_string("Transaction is valid.")?;
    client.assert_success();

    // 2 - Query the proposal
    let proposal_query_args = vec![
        "query-proposal",
        "--proposal-id",
        "0",
        "--ledger-address",
        &validator_one_rpc,
    ];

    client = run!(test, Bin::Client, proposal_query_args, Some(40))?;
    client.exp_string("Proposal: 0")?;
    client.assert_success();

    let proposal_query_args = vec![
        "query-proposal",
        "--proposal-id",
        "1",
        "--ledger-address",
        &validator_one_rpc,
    ];

    client = run!(test, Bin::Client, proposal_query_args, Some(40))?;
    client.exp_string("Proposal: 1")?;
    client.assert_success();

    // Query token balance proposal author (submitted funds)
    let query_balance_args = vec![
        "balance",
        "--owner",
        ALBERT,
        "--token",
        NAM,
        "--ledger-address",
        &validator_one_rpc,
    ];

    client = run!(test, Bin::Client, query_balance_args, Some(40))?;
    client.exp_string("nam: 999000")?;
    client.assert_success();

    // Query token balance governance
    let query_balance_args = vec![
        "balance",
        "--owner",
        GOVERNANCE_ADDRESS,
        "--token",
        NAM,
        "--ledger-address",
        &validator_one_rpc,
    ];

    client = run!(test, Bin::Client, query_balance_args, Some(40))?;
    client.exp_string("nam: 1000")?;
    client.assert_success();

    // 3 - Send a yay vote from a validator
    let mut epoch = get_epoch(&test, &validator_one_rpc).unwrap();
    while epoch.0 <= 13 {
        sleep(1);
        epoch = get_epoch(&test, &validator_one_rpc).unwrap();
    }

    let albert_address = find_address(&test, ALBERT)?;
    let arg_vote = format!("{} 1000", albert_address);

    let submit_proposal_vote = vec![
        "vote-proposal",
        "--proposal-id",
        "0",
        "--vote",
        "yay",
        "--pgf",
        &arg_vote,
        "--signer",
        "validator-0",
        "--gas-limit",
        "40",
        "--ledger-address",
        &validator_one_rpc,
    ];

    client = run_as!(
        test,
        Who::Validator(0),
        Bin::Client,
        submit_proposal_vote,
        Some(15)
    )?;
    client.exp_string("Transaction is valid.")?;
    client.assert_success();

    // Send different yay vote from delegator to check majority on 1/3
    let different_vote = format!("{} 900", albert_address);
    let submit_proposal_vote_delagator = vec![
        "vote-proposal",
        "--proposal-id",
        "0",
        "--vote",
        "yay",
        "--pgf",
        &different_vote,
        "--signer",
        BERTHA,
        "--gas-limit",
        "40",
        "--ledger-address",
        &validator_one_rpc,
    ];

    client = run!(test, Bin::Client, submit_proposal_vote_delagator, Some(40))?;
    client.exp_string("Transaction is valid.")?;
    client.assert_success();

    // Send vote to the second proposal from delegator
    let submit_proposal_vote_delagator = vec![
        "vote-proposal",
        "--proposal-id",
        "1",
        "--vote",
        "yay",
        "--pgf",
        &different_vote,
        "--signer",
        BERTHA,
        "--gas-limit",
        "40",
        "--ledger-address",
        &validator_one_rpc,
    ];

    client = run!(test, Bin::Client, submit_proposal_vote_delagator, Some(40))?;
    client.exp_string("Transaction is valid.")?;
    client.assert_success();

    // 4 - Query the proposal and check the result is the one voted by the
    // validator (majority)
    epoch = get_epoch(&test, &validator_one_rpc).unwrap();
    while epoch.0 <= 25 {
        sleep(1);
        epoch = get_epoch(&test, &validator_one_rpc).unwrap();
    }

    let query_proposal = vec![
        "query-proposal-result",
        "--proposal-id",
        "0",
        "--ledger-address",
        &validator_one_rpc,
    ];

    client = run!(test, Bin::Client, query_proposal, Some(15))?;
    client.exp_string(&format!(
        "Result: passed with PGF council address: {}, spending cap: 0.001",
        albert_address
    ))?;
    client.assert_success();

    // Query the second proposal and check the it didn't pass
    let query_proposal = vec![
        "query-proposal-result",
        "--proposal-id",
        "1",
        "--ledger-address",
        &validator_one_rpc,
    ];

    client = run!(test, Bin::Client, query_proposal, Some(15))?;
    client.exp_string("Result: rejected")?;
    client.assert_success();

    // 12. Wait proposals grace and check proposal author funds
    while epoch.0 < 31 {
        sleep(1);
        epoch = get_epoch(&test, &validator_one_rpc).unwrap();
    }

    let query_balance_args = vec![
        "balance",
        "--owner",
        ALBERT,
        "--token",
        NAM,
        "--ledger-address",
        &validator_one_rpc,
    ];

    client = run!(test, Bin::Client, query_balance_args, Some(30))?;
    client.exp_string("nam: 999500")?;
    client.assert_success();

    // Check if governance funds are 0
    let query_balance_args = vec![
        "balance",
        "--owner",
        GOVERNANCE_ADDRESS,
        "--token",
        NAM,
        "--ledger-address",
        &validator_one_rpc,
    ];

    client = run!(test, Bin::Client, query_balance_args, Some(30))?;
    client.exp_string("nam: 0")?;
    client.assert_success();

    Ok(())
}

/// In this test we:
/// 1. Run the ledger node
/// 2. Create an offline proposal
/// 3. Create an offline vote
/// 4. Tally offline
#[test]
fn proposal_offline() -> Result<()> {
    let test = setup::network(|genesis| genesis, None)?;

    // 1. Run the ledger node
    let mut ledger =
        run_as!(test, Who::Validator(0), Bin::Node, &["ledger"], Some(20))?;

    wait_for_wasm_pre_compile(&mut ledger)?;
    let _bg_ledger = ledger.background();

    let validator_one_rpc = get_actor_rpc(&test, &Who::Validator(0));

    // 1.1 Delegate some token
    let tx_args = vec![
        "bond",
        "--validator",
        "validator-0",
        "--source",
        ALBERT,
        "--amount",
        "900",
        "--gas-limit",
        "1",
        "--node",
        &validator_one_rpc,
    ];
    let mut client = run!(test, Bin::Client, tx_args, Some(40))?;
    client.exp_string("Transaction is valid.")?;
    client.assert_success();

    // 2. Create an offline
    let albert = find_address(&test, ALBERT)?;
    let valid_proposal_json = json!(
        {
            "content": {
                "title": "TheTitle",
                "authors": "test@test.com",
                "discussions-to": "www.github.com/anoma/aip/1",
                "created": "2022-03-10T08:54:37Z",
                "license": "MIT",
                "abstract": "Ut convallis eleifend orci vel venenatis. Duis vulputate metus in lacus sollicitudin vestibulum. Suspendisse vel velit ac est consectetur feugiat nec ac urna. Ut faucibus ex nec dictum fermentum. Morbi aliquet purus at sollicitudin ultrices. Quisque viverra varius cursus. Praesent sed mauris gravida, pharetra turpis non, gravida eros. Nullam sed ex justo. Ut at placerat ipsum, sit amet rhoncus libero. Sed blandit non purus non suscipit. Phasellus sed quam nec augue bibendum bibendum ut vitae urna. Sed odio diam, ornare nec sapien eget, congue viverra enim.",
                "motivation": "Ut convallis eleifend orci vel venenatis. Duis vulputate metus in lacus sollicitudin vestibulum. Suspendisse vel velit ac est consectetur feugiat nec ac urna. Ut faucibus ex nec dictum fermentum. Morbi aliquet purus at sollicitudin ultrices.",
                "details": "Ut convallis eleifend orci vel venenatis. Duis vulputate metus in lacus sollicitudin vestibulum. Suspendisse vel velit ac est consectetur feugiat nec ac urna. Ut faucibus ex nec dictum fermentum. Morbi aliquet purus at sollicitudin ultrices. Quisque viverra varius cursus. Praesent sed mauris gravida, pharetra turpis non, gravida eros.",
                "requires": "2"
            },
            "author": albert,
            "voting_start_epoch": 3_u64,
            "voting_end_epoch": 9_u64,
            "grace_epoch": 18_u64,
            "type": {
                "Default": null
                }
        }
    );
    let valid_proposal_json_path =
        test.test_dir.path().join("valid_proposal.json");
    generate_proposal_json_file(
        valid_proposal_json_path.as_path(),
        &valid_proposal_json,
    );

    let validator_one_rpc = get_actor_rpc(&test, &Who::Validator(0));

    let offline_proposal_args = vec![
        "init-proposal",
        "--data-path",
        valid_proposal_json_path.to_str().unwrap(),
        "--offline",
        "--gas-limit",
        "1",
        "--node",
        &validator_one_rpc,
    ];

    let mut client = run!(test, Bin::Client, offline_proposal_args, Some(15))?;
    client.exp_string("Proposal created: ")?;
    client.assert_success();

    // 3. Generate an offline yay vote
    let mut epoch = get_epoch(&test, &validator_one_rpc).unwrap();
    while epoch.0 <= 2 {
        sleep(1);
        epoch = get_epoch(&test, &validator_one_rpc).unwrap();
    }

    let proposal_path = test.test_dir.path().join("proposal");

    let submit_proposal_vote = vec![
        "vote-proposal",
        "--data-path",
        proposal_path.to_str().unwrap(),
        "--vote",
        "yay",
        "--signer",
        ALBERT,
        "--gas-limit",
        "1",
        "--offline",
        "--node",
        &validator_one_rpc,
    ];

    let mut client = run!(test, Bin::Client, submit_proposal_vote, Some(15))?;
    client.exp_string("Proposal vote created: ")?;
    client.assert_success();

    let expected_file_name = format!("proposal-vote-{}", albert);
    let expected_path_vote = test.test_dir.path().join(expected_file_name);
    assert!(expected_path_vote.exists());

    // 4. Compute offline tally
    let tally_offline = vec![
        "query-proposal-result",
        "--data-path",
        test.test_dir.path().to_str().unwrap(),
        "--offline",
        "--node",
        &validator_one_rpc,
    ];

    let mut client = run!(test, Bin::Client, tally_offline, Some(15))?;
    client.exp_string("Result: rejected")?;
    client.assert_success();

    Ok(())
}

fn generate_proposal_json_file(
    proposal_path: &std::path::Path,
    proposal_content: &serde_json::Value,
) {
    let intent_writer = std::fs::OpenOptions::new()
        .create(true)
        .write(true)
        .truncate(true)
        .open(proposal_path)
        .unwrap();

    serde_json::to_writer(intent_writer, proposal_content).unwrap();
}

/// In this test we:
/// 1. Setup 2 genesis validators
/// 2. Initialize a new network with the 2 validators
/// 3. Setup and start the 2 genesis validator nodes and a non-validator node
/// 4. Submit a valid token transfer tx from one validator to the other
/// 5. Check that all the nodes processed the tx with the same result
#[test]
fn test_genesis_validators() -> Result<()> {
    use std::collections::HashMap;
    use std::net::SocketAddr;
    use std::str::FromStr;

    use namada::types::chain::ChainId;
    use namada_apps::config::genesis::genesis_config::{
        self, ValidatorPreGenesisConfig,
    };
    use namada_apps::config::Config;

    // This test is not using the `setup::network`, because we're setting up
    // custom genesis validators
    setup::INIT.call_once(|| {
        if let Err(err) = color_eyre::install() {
            eprintln!("Failed setting up colorful error reports {}", err);
        }
    });

    let working_dir = setup::working_dir();
    let test_dir = setup::TestDir::new();
    let checksums_path = working_dir
        .join("wasm/checksums.json")
        .to_string_lossy()
        .into_owned();

    // Same as in `genesis/e2e-tests-single-node.toml` for `validator-0`
    let net_address_0 = SocketAddr::from_str("127.0.0.1:27656").unwrap();
    let net_address_port_0 = net_address_0.port();
    // Find the first port (ledger P2P) that should be used for a validator at
    // the given index
    let get_first_port = |ix: u8| net_address_port_0 + 6 * (ix as u16 + 1);

    // 1. Setup 2 genesis validators, one with ed25519 keys (0) and one with
    // secp256k1 keys (1)
    let validator_0_alias = "validator-0";
    let validator_1_alias = "validator-1";

    let mut init_genesis_validator_0 = setup::run_cmd(
        Bin::Client,
        [
            "utils",
            "init-genesis-validator",
            "--unsafe-dont-encrypt",
            "--alias",
            validator_0_alias,
            "--scheme",
            "ed25519",
            "--commission-rate",
            "0.05",
            "--max-commission-rate-change",
            "0.01",
            "--net-address",
            &format!("127.0.0.1:{}", get_first_port(0)),
        ],
        Some(5),
        &working_dir,
        &test_dir,
        format!("{}:{}", std::file!(), std::line!()),
    )?;
    init_genesis_validator_0.assert_success();
    let validator_0_pre_genesis_dir =
        namada_apps::client::utils::validator_pre_genesis_dir(
            test_dir.path(),
            validator_0_alias,
        );
    let config = std::fs::read_to_string(
        namada_apps::client::utils::validator_pre_genesis_file(
            &validator_0_pre_genesis_dir,
        ),
    )
    .unwrap();
    let mut validator_0_config: ValidatorPreGenesisConfig =
        toml::from_str(&config).unwrap();
    let validator_0_config = validator_0_config
        .validator
        .remove(validator_0_alias)
        .unwrap();

    let mut init_genesis_validator_1 = setup::run_cmd(
        Bin::Client,
        [
            "utils",
            "init-genesis-validator",
            "--unsafe-dont-encrypt",
            "--alias",
            validator_1_alias,
            "--scheme",
            "secp256k1",
            "--commission-rate",
            "0.05",
            "--max-commission-rate-change",
            "0.01",
            "--net-address",
            &format!("127.0.0.1:{}", get_first_port(1)),
        ],
        Some(5),
        &working_dir,
        &test_dir,
        format!("{}:{}", std::file!(), std::line!()),
    )?;
    init_genesis_validator_1.assert_success();
    let validator_1_pre_genesis_dir =
        namada_apps::client::utils::validator_pre_genesis_dir(
            test_dir.path(),
            validator_1_alias,
        );
    let config = std::fs::read_to_string(
        namada_apps::client::utils::validator_pre_genesis_file(
            &validator_1_pre_genesis_dir,
        ),
    )
    .unwrap();
    let mut validator_1_config: ValidatorPreGenesisConfig =
        toml::from_str(&config).unwrap();
    let validator_1_config = validator_1_config
        .validator
        .remove(validator_1_alias)
        .unwrap();

    // 2. Initialize a new network with the 2 validators
    let mut genesis = genesis_config::open_genesis_config(
        working_dir.join(setup::SINGLE_NODE_NET_GENESIS),
    )?;
    let update_validator_config =
        |ix: u8, mut config: genesis_config::ValidatorConfig| {
            // Setup tokens balances and validity predicates
            config.tokens = Some(200000);
            config.non_staked_balance = Some(1000000000000);
            config.validator_vp = Some("vp_user".into());
            // Setup the validator ports same as what
            // `setup::set_validators` would do
            let mut net_address = net_address_0;
            // 6 ports for each validator
            let first_port = get_first_port(ix);
            net_address.set_port(first_port);
            config.net_address = Some(net_address.to_string());
            config
        };
    genesis.validator = HashMap::from_iter([
        (
            validator_0_alias.to_owned(),
            update_validator_config(0, validator_0_config),
        ),
        (
            validator_1_alias.to_owned(),
            update_validator_config(1, validator_1_config),
        ),
    ]);
    let genesis_file = test_dir.path().join("e2e-test-genesis-src.toml");
    genesis_config::write_genesis_config(&genesis, &genesis_file);
    let genesis_path = genesis_file.to_string_lossy();

    let archive_dir = test_dir.path().to_string_lossy().to_string();
    let args = vec![
        "utils",
        "init-network",
        "--unsafe-dont-encrypt",
        "--genesis-path",
        &genesis_path,
        "--chain-prefix",
        "e2e-test",
        "--localhost",
        "--allow-duplicate-ip",
        "--wasm-checksums-path",
        &checksums_path,
        "--archive-dir",
        &archive_dir,
    ];
    let mut init_network = setup::run_cmd(
        Bin::Client,
        args,
        Some(5),
        &working_dir,
        &test_dir,
        format!("{}:{}", std::file!(), std::line!()),
    )?;

    // Get the generated chain_id` from result of the last command
    let (unread, matched) =
        init_network.exp_regex(r"Derived chain ID: .*\n")?;
    let chain_id_raw =
        matched.trim().split_once("Derived chain ID: ").unwrap().1;
    let chain_id = ChainId::from_str(chain_id_raw.trim())?;
    println!("'init-network' output: {}", unread);
    let net = setup::Network {
        chain_id: chain_id.clone(),
    };
    let test = setup::Test {
        working_dir: working_dir.clone(),
        test_dir,
        net,
        genesis,
        async_runtime: Default::default(),
    };

    // Host the network archive to make it available for `join-network` commands
    let network_archive_server = file_serve::Server::new(&working_dir);
    let network_archive_addr = network_archive_server.addr().to_owned();
    std::thread::spawn(move || {
        network_archive_server.serve().unwrap();
    });

    // 3. Setup and start the 2 genesis validator nodes and a non-validator node

    // Clean-up the chain dir from the existing validator dir that were created
    // by `init-network`, because we want to set them up with `join-network`
    // instead
    let validator_0_base_dir = test.get_base_dir(&Who::Validator(0));
    let validator_1_base_dir = test.get_base_dir(&Who::Validator(1));
    std::fs::remove_dir_all(&validator_0_base_dir).unwrap();
    std::fs::remove_dir_all(&validator_1_base_dir).unwrap();

    std::env::set_var(
        namada_apps::client::utils::ENV_VAR_NETWORK_CONFIGS_SERVER,
        format!("http://{network_archive_addr}/{}", archive_dir),
    );
    let pre_genesis_path = validator_0_pre_genesis_dir.to_string_lossy();
    let mut join_network_val_0 = run_as!(
        test,
        Who::Validator(0),
        Bin::Client,
        [
            "utils",
            "join-network",
            "--chain-id",
            chain_id.as_str(),
            "--pre-genesis-path",
            pre_genesis_path.as_ref(),
            "--dont-prefetch-wasm",
        ],
        Some(5)
    )?;
    join_network_val_0.exp_string("Successfully configured for chain")?;

    let pre_genesis_path = validator_1_pre_genesis_dir.to_string_lossy();
    let mut join_network_val_1 = run_as!(
        test,
        Who::Validator(1),
        Bin::Client,
        [
            "utils",
            "join-network",
            "--chain-id",
            chain_id.as_str(),
            "--pre-genesis-path",
            pre_genesis_path.as_ref(),
            "--dont-prefetch-wasm",
        ],
        Some(5)
    )?;
    join_network_val_1.exp_string("Successfully configured for chain")?;

    // We have to update the ports in the configs again, because the ones from
    // `join-network` use the defaults
    let update_config = |ix: u8, mut config: Config| {
        let first_port = net_address_port_0 + 6 * (ix as u16 + 1);
        let p2p_addr =
            convert_tm_addr_to_socket_addr(&config.ledger.cometbft.p2p.laddr)
                .ip()
                .to_string();

        config.ledger.cometbft.p2p.laddr = TendermintAddress::from_str(
            &format!("{}:{}", p2p_addr, first_port),
        )
        .unwrap();
        let rpc_addr =
            convert_tm_addr_to_socket_addr(&config.ledger.cometbft.rpc.laddr)
                .ip()
                .to_string();
        config.ledger.cometbft.rpc.laddr = TendermintAddress::from_str(
            &format!("{}:{}", rpc_addr, first_port + 1),
        )
        .unwrap();
        let proxy_app_addr =
            convert_tm_addr_to_socket_addr(&config.ledger.cometbft.proxy_app)
                .ip()
                .to_string();
        config.ledger.cometbft.proxy_app = TendermintAddress::from_str(
            &format!("{}:{}", proxy_app_addr, first_port + 2),
        )
        .unwrap();
        config
    };

    let validator_0_config = update_config(
        0,
        Config::load(&validator_0_base_dir, &test.net.chain_id, None),
    );
    validator_0_config
        .write(&validator_0_base_dir, &chain_id, true)
        .unwrap();

    let validator_1_config = update_config(
        1,
        Config::load(&validator_1_base_dir, &test.net.chain_id, None),
    );
    validator_1_config
        .write(&validator_1_base_dir, &chain_id, true)
        .unwrap();

    // Copy WASMs to each node's chain dir
    let chain_dir = test.test_dir.path().join(chain_id.as_str());
    setup::copy_wasm_to_chain_dir(
        &working_dir,
        &chain_dir,
        &chain_id,
        test.genesis.validator.keys(),
    );

    let args = ["ledger"];
    let mut validator_0 =
        run_as!(test, Who::Validator(0), Bin::Node, args, Some(40))?;
    validator_0.exp_string("Namada ledger node started")?;
    validator_0.exp_string("This node is a validator")?;

    let mut validator_1 =
        run_as!(test, Who::Validator(1), Bin::Node, args, Some(40))?;
    validator_1.exp_string("Namada ledger node started")?;
    validator_1.exp_string("This node is a validator")?;

    let mut non_validator =
        run_as!(test, Who::NonValidator, Bin::Node, args, Some(40))?;
    non_validator.exp_string("Namada ledger node started")?;
    non_validator.exp_string("This node is not a validator")?;

    wait_for_wasm_pre_compile(&mut validator_0)?;
    wait_for_wasm_pre_compile(&mut validator_1)?;
    wait_for_wasm_pre_compile(&mut non_validator)?;

    let bg_validator_0 = validator_0.background();
    let bg_validator_1 = validator_1.background();
    let _bg_non_validator = non_validator.background();

    // 4. Submit a valid token transfer tx
    let validator_one_rpc = get_actor_rpc(&test, &Who::Validator(0));
    let tx_args = [
        "transfer",
        "--source",
        validator_0_alias,
        "--target",
        validator_1_alias,
        "--token",
        NAM,
        "--amount",
        "10.1",
        "--gas-limit",
        "100",
        "--node",
        &validator_one_rpc,
    ];
    let mut client =
        run_as!(test, Who::Validator(0), Bin::Client, tx_args, Some(40))?;
    client.exp_string("Transaction is valid.")?;
    client.assert_success();

    // 3. Check that all the nodes processed the tx with the same result
    let mut validator_0 = bg_validator_0.foreground();
    let mut validator_1 = bg_validator_1.foreground();

    let expected_result = "successful inner txs: 1";
    // We cannot check this on non-validator node as it might sync without
    // applying the tx itself, but its state should be the same, checked below.
    validator_0.exp_string(expected_result)?;
    validator_1.exp_string(expected_result)?;
    let _bg_validator_0 = validator_0.background();
    let _bg_validator_1 = validator_1.background();

    let validator_0_rpc = get_actor_rpc(&test, &Who::Validator(0));
    let validator_1_rpc = get_actor_rpc(&test, &Who::Validator(1));
    let non_validator_rpc = get_actor_rpc(&test, &Who::NonValidator);

    // Find the block height on the validator
    let after_tx_height = get_height(&test, &validator_0_rpc)?;

    // Wait for the second validator and non-validator to be synced to at least
    // the same height
    wait_for_block_height(&test, &validator_1_rpc, after_tx_height, 10)?;
    wait_for_block_height(&test, &non_validator_rpc, after_tx_height, 10)?;

    let query_balance_args = |ledger_rpc| {
        vec![
            "balance",
            "--owner",
            validator_1_alias,
            "--token",
            NAM,
            "--node",
            ledger_rpc,
        ]
    };
    for ledger_rpc in &[validator_0_rpc, validator_1_rpc, non_validator_rpc] {
        let mut client =
            run!(test, Bin::Client, query_balance_args(ledger_rpc), Some(40))?;
        // The actual balance is also affected by the fees collected by the block proposer. Given the two validators, there's a 50% chance that the balance will also include the 100 NAMs coming from the transfer tx
        client.exp_regex(r"nam: 1000000000[0-1]{1}10.1")?;
        client.assert_success();
    }

    Ok(())
}

/// In this test we intentionally make a validator node double sign blocks
/// to test that slashing evidence is received and processed by the ledger
/// correctly:
/// 1. Run 2 genesis validator ledger nodes
/// 2. Copy the first genesis validator base-dir
/// 3. Increment its ports and generate new node ID to avoid conflict
/// 4. Run it to get it to double vote and sign blocks
/// 5. Submit a valid token transfer tx to validator 0
/// 6. Wait for double signing evidence
#[test]
fn double_signing_gets_slashed() -> Result<()> {
    use std::net::SocketAddr;
    use std::str::FromStr;

    use namada::types::key::{self, ed25519, SigScheme};
    use namada_apps::client;
    use namada_apps::config::Config;

    // Setup 2 genesis validator nodes
    let test = setup::network(
        |genesis| setup::set_validators(2, genesis, default_port_offset),
        None,
    )?;

    // 1. Run 2 genesis validator ledger nodes
    let args = ["ledger"];
    let mut validator_0 =
        run_as!(test, Who::Validator(0), Bin::Node, args, Some(40))?;
    validator_0.exp_string("Namada ledger node started")?;
    validator_0.exp_string("This node is a validator")?;
    let _bg_validator_0 = validator_0.background();
    let mut validator_1 =
        run_as!(test, Who::Validator(1), Bin::Node, args, Some(40))?;
    validator_1.exp_string("Namada ledger node started")?;
    validator_1.exp_string("This node is a validator")?;
    let bg_validator_1 = validator_1.background();

    // 2. Copy the first genesis validator base-dir
    let validator_0_base_dir = test.get_base_dir(&Who::Validator(0));
    let validator_0_base_dir_copy =
        test.test_dir.path().join("validator-0-copy");
    fs_extra::dir::copy(
        validator_0_base_dir,
        &validator_0_base_dir_copy,
        &fs_extra::dir::CopyOptions {
            copy_inside: true,
            ..Default::default()
        },
    )
    .unwrap();

    // 3. Increment its ports and generate new node ID to avoid conflict

    // Same as in `genesis/e2e-tests-single-node.toml` for `validator-0`
    let net_address_0 = SocketAddr::from_str("127.0.0.1:27656").unwrap();
    let net_address_port_0 = net_address_0.port();

    let update_config = |ix: u8, mut config: Config| {
        let first_port = net_address_port_0 + 6 * (ix as u16 + 1);
        let p2p_addr =
            convert_tm_addr_to_socket_addr(&config.ledger.cometbft.p2p.laddr)
                .ip()
                .to_string();

        config.ledger.cometbft.p2p.laddr = TendermintAddress::from_str(
            &format!("{}:{}", p2p_addr, first_port),
        )
        .unwrap();
        let rpc_addr =
            convert_tm_addr_to_socket_addr(&config.ledger.cometbft.rpc.laddr)
                .ip()
                .to_string();
        config.ledger.cometbft.rpc.laddr = TendermintAddress::from_str(
            &format!("{}:{}", rpc_addr, first_port + 1),
        )
        .unwrap();
        let proxy_app_addr =
            convert_tm_addr_to_socket_addr(&config.ledger.cometbft.proxy_app)
                .ip()
                .to_string();
        config.ledger.cometbft.proxy_app = TendermintAddress::from_str(
            &format!("{}:{}", proxy_app_addr, first_port + 2),
        )
        .unwrap();
        config
    };

    let validator_0_copy_config = update_config(
        2,
        Config::load(&validator_0_base_dir_copy, &test.net.chain_id, None),
    );
    validator_0_copy_config
        .write(&validator_0_base_dir_copy, &test.net.chain_id, true)
        .unwrap();

    // Generate a new node key
    use rand::prelude::ThreadRng;
    use rand::thread_rng;

    let mut rng: ThreadRng = thread_rng();
    let node_sk = ed25519::SigScheme::generate(&mut rng);
    let node_sk = key::common::SecretKey::Ed25519(node_sk);
    let tm_home_dir = validator_0_base_dir_copy
        .join(test.net.chain_id.as_str())
        .join("cometbft");
    let _node_pk =
        client::utils::write_tendermint_node_key(&tm_home_dir, node_sk);

    // 4. Run it to get it to double vote and sign block
    let loc = format!("{}:{}", std::file!(), std::line!());
    // This node will only connect to `validator_1`, so that nodes
    // `validator_0` and `validator_0_copy` should start double signing
    let mut validator_0_copy = setup::run_cmd(
        Bin::Node,
        args,
        Some(40),
        &test.working_dir,
        validator_0_base_dir_copy,
        loc,
    )?;
    validator_0_copy.exp_string("Namada ledger node started")?;
    validator_0_copy.exp_string("This node is a validator")?;
    wait_for_wasm_pre_compile(&mut validator_0_copy)?;
    let _bg_validator_0_copy = validator_0_copy.background();

    // 5. Submit a valid token transfer tx to validator 0
    let validator_one_rpc = get_actor_rpc(&test, &Who::Validator(0));
    let tx_args = [
        "transfer",
        "--source",
        BERTHA,
        "--target",
        ALBERT,
        "--token",
        NAM,
        "--amount",
        "10.1",
        "--gas-limit",
        "100",
        "--node",
        &validator_one_rpc,
    ];
    let _client = run!(test, Bin::Client, tx_args, Some(40))?;
    // We don't wait for tx result - sometimes the node may crash before while
    // it's being applied, because the slashed validator will stop voting and
    // rewards calculation then fails with `InsufficientVotes`.

    // 6. Wait for double signing evidence
    let mut validator_1 = bg_validator_1.foreground();
    validator_1.exp_string("Processing evidence")?;
    validator_1.exp_string("Slashing")?;

    Ok(())
}

/// In this test we:
/// 1. Run the ledger node
/// 2. For some transactions that need signature authorization:
///    2a. Generate a new key for an implicit account.
///    2b. Send some funds to the implicit account.
///    2c. Submit the tx with the implicit account as the source, that
///        requires that the account has revealed its PK. This should be done
///        by the client automatically.
///    2d. Submit same tx again, this time the client shouldn't reveal again.
#[test]
fn implicit_account_reveal_pk() -> Result<()> {
    let test = setup::network(|genesis| genesis, None)?;

    // 1. Run the ledger node
    let mut ledger =
        run_as!(test, Who::Validator(0), Bin::Node, &["ledger"], Some(40))?;

    wait_for_wasm_pre_compile(&mut ledger)?;
    let _bg_ledger = ledger.background();

    let validator_one_rpc = get_actor_rpc(&test, &Who::Validator(0));

    // 2. Some transactions that need signature authorization:
    let txs_args: Vec<Box<dyn Fn(&str) -> Vec<String>>> = vec![
        // A token transfer tx
        Box::new(|source| {
            [
                "transfer",
                "--source",
                source,
                "--target",
                ALBERT,
                "--token",
                NAM,
                "--amount",
                "10.1",
                "--node",
                &validator_one_rpc,
            ]
            .into_iter()
            .map(|x| x.to_owned())
            .collect()
        }),
        // A bond
        Box::new(|source| {
            vec![
                "bond",
                "--validator",
                "validator-0",
                "--source",
                source,
                "--amount",
                "10.1",
                "--node",
                &validator_one_rpc,
            ]
            .into_iter()
            .map(|x| x.to_owned())
            .collect()
        }),
        // Submit proposal
        Box::new(|source| {
            // Gen data for proposal tx
            let source = find_address(&test, source).unwrap();
            let valid_proposal_json_path = prepare_proposal_data(
                &test,
                source,
                ProposalType::Default(None),
            );
            vec![
                "init-proposal",
                "--data-path",
                valid_proposal_json_path.to_str().unwrap(),
                "--node",
                &validator_one_rpc,
            ]
            .into_iter()
            .map(|x| x.to_owned())
            .collect()
        }),
    ];

    for (ix, tx_args) in txs_args.into_iter().enumerate() {
        let key_alias = format!("key-{ix}");

        // 2a. Generate a new key for an implicit account.
        let mut cmd = run!(
            test,
            Bin::Wallet,
            &["key", "gen", "--alias", &key_alias, "--unsafe-dont-encrypt"],
            Some(20),
        )?;
        cmd.assert_success();

        // Apply the key_alias once the key is generated to obtain tx args
        let tx_args = tx_args(&key_alias);

        // 2b. Send some funds to the implicit account.
        let credit_args = [
            "transfer",
            "--source",
            BERTHA,
            "--target",
            &key_alias,
            "--token",
            NAM,
            "--amount",
            "1000",
            "--node",
            &validator_one_rpc,
        ];
        let mut client = run!(test, Bin::Client, credit_args, Some(40))?;
        client.assert_success();

        // 2c. Submit the tx with the implicit account as the source.
        let expected_reveal = "Submitting a tx to reveal the public key";
        let mut client = run!(test, Bin::Client, &tx_args, Some(40))?;
        client.exp_string(expected_reveal)?;
        client.assert_success();

        // 2d. Submit same tx again, this time the client shouldn't reveal
        // again.
        let mut client = run!(test, Bin::Client, tx_args, Some(40))?;
        let unread = client.exp_eof()?;
        assert!(!unread.contains(expected_reveal))
    }

    Ok(())
}

/// Prepare proposal data in the test's temp dir from the given source address.
/// This can be submitted with "init-proposal" command.
fn prepare_proposal_data(
    test: &setup::Test,
    source: Address,
    proposal_type: ProposalType,
) -> PathBuf {
    let valid_proposal_json = json!(
        {
            "content": {
                "title": "TheTitle",
                "authors": "test@test.com",
                "discussions-to": "www.github.com/anoma/aip/1",
                "created": "2022-03-10T08:54:37Z",
                "license": "MIT",
                "abstract": "Ut convallis eleifend orci vel venenatis. Duis vulputate metus in lacus sollicitudin vestibulum. Suspendisse vel velit ac est consectetur feugiat nec ac urna. Ut faucibus ex nec dictum fermentum. Morbi aliquet purus at sollicitudin ultrices. Quisque viverra varius cursus. Praesent sed mauris gravida, pharetra turpis non, gravida eros. Nullam sed ex justo. Ut at placerat ipsum, sit amet rhoncus libero. Sed blandit non purus non suscipit. Phasellus sed quam nec augue bibendum bibendum ut vitae urna. Sed odio diam, ornare nec sapien eget, congue viverra enim.",
                "motivation": "Ut convallis eleifend orci vel venenatis. Duis vulputate metus in lacus sollicitudin vestibulum. Suspendisse vel velit ac est consectetur feugiat nec ac urna. Ut faucibus ex nec dictum fermentum. Morbi aliquet purus at sollicitudin ultrices.",
                "details": "Ut convallis eleifend orci vel venenatis. Duis vulputate metus in lacus sollicitudin vestibulum. Suspendisse vel velit ac est consectetur feugiat nec ac urna. Ut faucibus ex nec dictum fermentum. Morbi aliquet purus at sollicitudin ultrices. Quisque viverra varius cursus. Praesent sed mauris gravida, pharetra turpis non, gravida eros.",
                "requires": "2"
            },
            "author": source,
            "voting_start_epoch": 12_u64,
            "voting_end_epoch": 24_u64,
            "grace_epoch": 30_u64,
            "type": proposal_type
        }
    );
    let valid_proposal_json_path =
        test.test_dir.path().join("valid_proposal.json");
    generate_proposal_json_file(
        valid_proposal_json_path.as_path(),
        &valid_proposal_json,
    );
    valid_proposal_json_path
}

/// Convert epoch `min_duration` in seconds to `epochs_per_year` genesis
/// parameter.
fn epochs_per_year_from_min_duration(min_duration: u64) -> u64 {
    60 * 60 * 24 * 365 / min_duration
}<|MERGE_RESOLUTION|>--- conflicted
+++ resolved
@@ -33,14 +33,9 @@
 use serde_json::json;
 use setup::constants::*;
 
-<<<<<<< HEAD
-use super::helpers::{get_height, is_debug_mode, wait_for_block_height};
-=======
 use super::helpers::{
     get_height, is_debug_mode, wait_for_block_height, wait_for_wasm_pre_compile,
 };
-use super::setup::get_all_wasms_hashes;
->>>>>>> fdeaf23f
 use crate::e2e::helpers::{
     epoch_sleep, find_address, find_bonded_stake, get_actor_rpc, get_epoch,
 };
@@ -2734,13 +2729,7 @@
         "--source",
         BERTHA,
         "--amount",
-<<<<<<< HEAD
-        "1000.5",
-=======
         delegation_str,
-        "--gas-amount",
-        "0",
->>>>>>> fdeaf23f
         "--gas-limit",
         "100",
         "--node",
@@ -2761,13 +2750,7 @@
         "--token",
         NAM,
         "--amount",
-<<<<<<< HEAD
-        "100999.5",
-=======
         validator_stake_str,
-        "--gas-amount",
-        "0",
->>>>>>> fdeaf23f
         "--gas-limit",
         "100",
         "--node",
@@ -2783,13 +2766,7 @@
         "--validator",
         new_validator,
         "--amount",
-<<<<<<< HEAD
-        "1",
-=======
         validator_stake_str,
-        "--gas-amount",
-        "0",
->>>>>>> fdeaf23f
         "--gas-limit",
         "100",
         "--node",
@@ -2844,16 +2821,11 @@
 
     // 7. Check the new validator's bonded stake
     let bonded_stake =
-<<<<<<< HEAD
-        find_bonded_stake(&test, new_validator, &validator_one_rpc)?;
-    assert_eq!(bonded_stake, token::Amount::from_str("1001.5").unwrap());
-=======
         find_bonded_stake(&test, new_validator, &non_validator_rpc)?;
     assert_eq!(
         bonded_stake,
         token::Amount::whole(validator_stake + delegation)
     );
->>>>>>> fdeaf23f
 
     Ok(())
 }
