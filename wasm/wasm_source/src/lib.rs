#[cfg(feature = "tx_bond")]
pub mod tx_bond;
#[cfg(feature = "tx_ibc")]
pub mod tx_ibc;
#[cfg(feature = "tx_init_account")]
pub mod tx_init_account;
#[cfg(feature = "tx_init_proposal")]
pub mod tx_init_proposal;
#[cfg(feature = "tx_init_validator")]
pub mod tx_init_validator;
<<<<<<< HEAD
=======
#[cfg(feature = "tx_mint_nft")]
pub mod tx_mint_nft;
#[cfg(feature = "tx_reveal_pk")]
pub mod tx_reveal_pk;
>>>>>>> 9751f1a8
#[cfg(feature = "tx_transfer")]
pub mod tx_transfer;
#[cfg(feature = "tx_unbond")]
pub mod tx_unbond;
#[cfg(feature = "tx_update_vp")]
pub mod tx_update_vp;
#[cfg(feature = "tx_vote_proposal")]
pub mod tx_vote_proposal;
#[cfg(feature = "tx_withdraw")]
pub mod tx_withdraw;
<<<<<<< HEAD
#[cfg(feature = "vp_masp")]
pub mod vp_masp;
=======

#[cfg(feature = "vp_implicit")]
pub mod vp_implicit;
#[cfg(feature = "vp_nft")]
pub mod vp_nft;
>>>>>>> 9751f1a8
#[cfg(feature = "vp_testnet_faucet")]
pub mod vp_testnet_faucet;
#[cfg(feature = "vp_token")]
pub mod vp_token;
#[cfg(feature = "vp_user")]
pub mod vp_user;<|MERGE_RESOLUTION|>--- conflicted
+++ resolved
@@ -8,13 +8,8 @@
 pub mod tx_init_proposal;
 #[cfg(feature = "tx_init_validator")]
 pub mod tx_init_validator;
-<<<<<<< HEAD
-=======
-#[cfg(feature = "tx_mint_nft")]
-pub mod tx_mint_nft;
 #[cfg(feature = "tx_reveal_pk")]
 pub mod tx_reveal_pk;
->>>>>>> 9751f1a8
 #[cfg(feature = "tx_transfer")]
 pub mod tx_transfer;
 #[cfg(feature = "tx_unbond")]
@@ -25,16 +20,11 @@
 pub mod tx_vote_proposal;
 #[cfg(feature = "tx_withdraw")]
 pub mod tx_withdraw;
-<<<<<<< HEAD
-#[cfg(feature = "vp_masp")]
-pub mod vp_masp;
-=======
 
 #[cfg(feature = "vp_implicit")]
 pub mod vp_implicit;
-#[cfg(feature = "vp_nft")]
-pub mod vp_nft;
->>>>>>> 9751f1a8
+#[cfg(feature = "vp_masp")]
+pub mod vp_masp;
 #[cfg(feature = "vp_testnet_faucet")]
 pub mod vp_testnet_faucet;
 #[cfg(feature = "vp_token")]
