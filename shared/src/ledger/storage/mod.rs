--- conflicted
+++ resolved
@@ -150,10 +150,6 @@
             self.current_height = height;
             self.address_gen = address_gen;
             tracing::debug!("Loaded storage from DB");
-<<<<<<< HEAD
-            return Ok(Some((
-                MerkleRoot(self.block.tree.0.root().as_slice().to_vec()),
-=======
         } else {
             tracing::info!("No state could be found");
         }
@@ -165,10 +161,7 @@
     pub fn get_state(&self) -> Option<(MerkleRoot, u64)> {
         if self.block.height.0 != 0 {
             Some((
-                MerkleRoot(
-                    self.block.tree.0.root().as_slice().deref().to_vec(),
-                ),
->>>>>>> cc5f68d0
+                MerkleRoot(self.block.tree.0.root().as_slice().to_vec()),
                 self.block.height.0,
             ))
         } else {
