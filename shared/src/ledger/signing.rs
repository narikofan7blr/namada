--- conflicted
+++ resolved
@@ -209,25 +209,21 @@
     wallet: &mut Wallet<U>,
     tx: &mut Tx,
     args: &args::Tx,
-<<<<<<< HEAD
-    default: TxSigningKey,
-    #[cfg(not(feature = "mainnet"))] requires_pow: bool,
-) -> Result<TxBroadcastData, Error> {
-    let keypair = tx_signer::<C, U>(client, wallet, args, default).await?;
-    // Sign over the transaction data and code
-=======
     keypair: &common::PublicKey,
 ) -> Result<(), Error> {
     let keypair = find_key_by_pk(wallet, args, keypair)?;
     // Sign over the transacttion data
->>>>>>> 257d2bd4
     tx.add_section(Section::Signature(Signature::new(
         vec![*tx.data_sechash(), *tx.code_sechash()],
         &keypair,
     )));
+    // Remove all the sensitive sections
+    tx.protocol_filter();
+    // Encrypt all sections not relating to the header
+    tx.encrypt(&Default::default());
     // Then sign over the bound wrapper
     tx.add_section(Section::Signature(Signature::new(
-        &tx.header_hash(),
+        tx.sechashes(),
         &keypair,
     )));
     Ok(())
