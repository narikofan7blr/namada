--- conflicted
+++ resolved
@@ -409,11 +409,8 @@
 mod tests {
     use borsh::BorshSerialize;
     use itertools::Either;
-<<<<<<< HEAD
+    use namada_core::types::chain::ChainId;
     use namada_test_utils::TestWasms;
-=======
-    use namada_core::types::chain::ChainId;
->>>>>>> d861a808
     use test_log::test;
     use wasmer_vm::TrapCode;
 
