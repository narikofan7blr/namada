name: Build and Test

on:
  push:
    branches:
      - main
      - "!eth-bridge-integration"
  # Run in PRs with conflicts (https://docs.github.com/en/actions/using-workflows/events-that-trigger-workflows#pull_request)
  pull_request_target:
    branches:
      - main
      - "!eth-bridge-integration"
    types: [opened, synchronize, reopened]
  workflow_dispatch:

concurrency:
  group: ${{ github.workflow }}-${{ github.event.pull_request.number }}
  cancel-in-progress: true

permissions:
  id-token: write
  contents: read
  packages: read

env:
  GIT_LFS_SKIP_SMUDGE: 1


jobs:
  build-wasm:
    timeout-minutes: 30
    runs-on: ${{ matrix.os }}
    container: 
      image: ghcr.io/anoma/namada:wasm-main
    strategy:
      fail-fast: false
      matrix:
        os: [ubuntu-20.04]
        wasm_cache_version: ["v2"]
        mold_version: [1.11.0]

    steps:
      - name: Checkout repo
        uses: actions/checkout@v3
        if: ${{ github.event_name != 'pull_request_target' }}
      - name: Checkout PR
        uses: actions/checkout@v3
        if: ${{ github.event_name == 'pull_request_target' }}
        # From https://docs.github.com/en/actions/using-workflows/events-that-trigger-workflows#pull_request_target:
        # "This event runs in the context of the base of the pull request, 
        # rather than in the context of the merge commit, as the pull_request 
        # event does."
        # We set the ref to the head commit of the PR instead.
        # For this, we have to make sure that we're not running CI on untrusted
        # code (more info in the link above), so the repo MUST be configured
        # to disallow that.
        with:
          ref: ${{ github.event.pull_request.head.sha }}
      - name: Build WASM
        run: |
          make build-wasm-scripts
      - name: Upload wasm artifacts
        uses: actions/upload-artifact@v3
        with:
          name: wasm-${{ github.event.pull_request.head.sha || github.sha }}
          path: |
            wasm/tx_*.wasm
            wasm/vp_*.wasm
            wasm/checksums.json

  test-wasm:
    timeout-minutes: 30
    runs-on: ${{ matrix.os }}
    needs: [build-wasm]
    container: 
      image: ghcr.io/anoma/namada:wasm-main
    strategy:
      fail-fast: false
      matrix:
        os: [ubuntu-20.04]
        wasm_cache_version: ["v2"]
<<<<<<< HEAD
        mold_version: [1.7.0]
        nightly_version: [nightly-2023-06-01]
=======
        mold_version: [1.11.0]
>>>>>>> 91b166ec

    steps:
      - name: Checkout repo
        uses: actions/checkout@v3
        if: ${{ github.event_name != 'pull_request_target' }}
      - name: Checkout PR
        uses: actions/checkout@v3
        if: ${{ github.event_name == 'pull_request_target' }}
        with:
          ref: ${{ github.event.pull_request.head.sha }}
      - name: Duplicate checksums file
        run: cp wasm/checksums.json wasm/original-checksums.json
      - name: Install mold linker
        run: |
          wget -q -O- https://github.com/rui314/mold/releases/download/v${{ matrix.mold_version }}/mold-${{ matrix.mold_version }}-x86_64-linux.tar.gz | tar -xz
          mv mold-${{ matrix.mold_version }}-x86_64-linux/bin/mold  /usr/local/bin
      - name: Download wasm artifacts
        uses: actions/download-artifact@v3
        with:
          name: wasm-${{ github.event.pull_request.head.sha|| github.sha }}
          path: ./wasm
        env:
          RUSTFLAGS: "-C linker=clang -C link-arg=-fuse-ld=/usr/local/bin/mold"
      - name: Setup rust nightly
        uses: oxidecomputer/actions-rs_toolchain@ad3f86084a8a5acf2c09cb691421b31cf8af7a36
        with:
          toolchain: ${{ matrix.nightly_version }}
          profile: default
      - name: Test Wasm
        run: make test-wasm
      - name: Check wasm up-to-date
        run: cmp -- wasm/checksums.json wasm/original-checksums.json
      - name: Print diff
        if: failure()
        run: diff -y -W 150 wasm/checksums.json wasm/original-checksums.json --suppress-common-lines

  update-wasm:
    runs-on: ${{ matrix.os }}
    if: ${{ github.event_name == 'push' && github.ref == 'refs/heads/main' && needs.build-wasm.result == 'success' }}
    timeout-minutes: 30
    needs: [build-wasm]
    strategy:
      fail-fast: false
      matrix:
        os: [ubuntu-20.04]

    steps:
      - name: Configure AWS Credentials
        uses: aws-actions/configure-aws-credentials@v1
        with:
          role-to-assume: arn:aws:iam::375643557360:role/anoma-github-action-ci-master
          aws-region: eu-west-1
      - name: Download wasm artifacts
        uses: actions/download-artifact@v3
        with:
          name: wasm-${{ github.event.pull_request.head.sha || github.sha }}
          path: ./wasm
      - name: Update WASM
        run: aws s3 sync wasm s3://$BUCKET_NAME --acl public-read --exclude "*" --include "*.wasm" --exclude "*/*" --region $AWS_REGION
        env:
          BUCKET_NAME: namada-wasm-master
          AWS_REGION: eu-west-1

  namada:
    runs-on: ${{ matrix.os }}
    timeout-minutes: 80
    needs: [build-wasm]
    strategy:
      fail-fast: false
      matrix:
        os: [ubuntu-20.04]
        nightly_version: [nightly-2023-06-01]
        mold_version: [1.11.0]
        make:
          - name: ABCI
            suffix: ''
            cache_key: namada
            cache_version: v2
            tendermint_artifact: tendermint-unreleased-v0.1.4-abciplus

    env:
      CARGO_INCREMENTAL: 0
      RUST_BACKTRACE: full
      RUSTC_WRAPPER: sccache
      SCCACHE_CACHE_SIZE: 100G
      SCCACHE_BUCKET: namada-sccache-master

    steps:
      - name: Checkout repo
        uses: actions/checkout@v3
        if: ${{ github.event_name != 'pull_request_target' }}
      - name: Checkout PR
        uses: actions/checkout@v3
        if: ${{ github.event_name == 'pull_request_target' }}
        # See comment in build-and-test.yml
        with:
          ref: ${{ github.event.pull_request.head.sha }}
      - name: Remove some unused data in github runners
        run: |
          sudo rm -rf /usr/share/dotnet
          sudo rm -rf /opt/ghc
          sudo rm -rf "/usr/local/share/boost"
          sudo rm -rf "$AGENT_TOOLSDIRECTORY"
      - name: Configure AWS Credentials
        uses: aws-actions/configure-aws-credentials@v1
        with:
          role-to-assume: arn:aws:iam::375643557360:role/anoma-github-action-ci-master
          aws-region: eu-west-1
      - name: Install Protoc
        uses: arduino/setup-protoc@v1
        with:
          repo-token: ${{ secrets.GITHUB_TOKEN }}
      - name: Install sccache (ubuntu-20.04)
        if: matrix.os == 'ubuntu-20.04'
        env:
          LINK: https://github.com/mozilla/sccache/releases/download
          SCCACHE_VERSION: v0.3.0
        run: |
          SCCACHE_FILE=sccache-$SCCACHE_VERSION-x86_64-unknown-linux-musl
          mkdir -p $HOME/.local/bin
          curl -L "$LINK/$SCCACHE_VERSION/$SCCACHE_FILE.tar.gz" | tar xz
          mv -f $SCCACHE_FILE/sccache $HOME/.local/bin/sccache
          chmod +x $HOME/.local/bin/sccache
          echo "$HOME/.local/bin" >> $GITHUB_PATH
      - name: Install sccache (macos-latest)
        if: matrix.os == 'macos-latest'
        run: |
          brew update
          brew install sccache
      - name: Setup rust toolchain
        uses: oxidecomputer/actions-rs_toolchain@ad3f86084a8a5acf2c09cb691421b31cf8af7a36
        with:
          profile: default
          override: true
      - name: Setup rust nightly
        uses: oxidecomputer/actions-rs_toolchain@ad3f86084a8a5acf2c09cb691421b31cf8af7a36
        with:
          toolchain: ${{ matrix.nightly_version }}
          profile: default
      - name: Cache cargo registry
        uses: actions/cache@v3
        continue-on-error: false
        with:
          path: |
            ~/.cargo/registry
            ~/.cargo/git
          key: ${{ runner.os }}-${{ matrix.make.cache_key }}-${{ matrix.make.cache_version }}-cargo-${{ hashFiles('**/Cargo.lock') }}
          restore-keys: ${{ runner.os }}-${{ matrix.make.cache_key }}-${{ matrix.make.cache_version }}-cargo-
      - name: Start sccache server
        run: sccache --start-server
      - name: Install mold linker
        run: |
          wget -q -O- https://github.com/rui314/mold/releases/download/v${{ matrix.mold_version }}/mold-${{ matrix.mold_version }}-x86_64-linux.tar.gz | tar -xz
          mv mold-${{ matrix.mold_version }}-x86_64-linux/bin/mold  /usr/local/bin
      - name: Download wasm artifacts
        uses: actions/download-artifact@v3
        with:
          name: wasm-${{ github.event.pull_request.head.sha|| github.sha }}
          path: ./wasm
      - uses: taiki-e/install-action@cargo-llvm-cov
      - name: Run unit test
        run: make test-unit-coverage${{ matrix.make.suffix }}
        env:
          RUSTFLAGS: "-C linker=clang -C link-arg=-fuse-ld=/usr/local/bin/mold"
      - name: Upload coverage
        uses: actions/upload-artifact@v3
        with:
          name: coverage${{ matrix.make.suffix }}-${{ github.event.pull_request.head.sha || github.sha }}
          path: target/html
          retention-days: 3
      - name: Print sccache stats
        if: always()
        run: sccache --show-stats
      - name: Stop sccache server
        if: always()
        run: sccache --stop-server || true

  namada-release:
    runs-on: ${{ matrix.os }}
    timeout-minutes: 25
    strategy:
      fail-fast: false
      matrix:
        os: [ubuntu-20.04]
        mold_version: [1.11.0]
        make:
          - name: ABCI Release build
            suffix: ''
            cache_key: namada-e2e-release
            cache_version: "v2"

    env:
      CARGO_INCREMENTAL: 0
      RUST_BACKTRACE: full
      RUSTC_WRAPPER: sccache
      SCCACHE_CACHE_SIZE: 100G
      SCCACHE_BUCKET: namada-sccache-master

    steps:
      - name: Checkout repo
        uses: actions/checkout@v3
        if: ${{ github.event_name != 'pull_request_target' }}
      - name: Checkout PR
        uses: actions/checkout@v3
        if: ${{ github.event_name == 'pull_request_target' }}
        # See comment in build-and-test.yml
        with:
          ref: ${{ github.event.pull_request.head.sha }}
      - name: Remove some unused data in github runners
        run: |
          sudo rm -rf /usr/share/dotnet
          sudo rm -rf /opt/ghc
          sudo rm -rf "/usr/local/share/boost"
          sudo rm -rf "$AGENT_TOOLSDIRECTORY"
      - name: Configure AWS Credentials
        uses: aws-actions/configure-aws-credentials@v1
        with:
          role-to-assume: arn:aws:iam::375643557360:role/anoma-github-action-ci-master
          aws-region: eu-west-1
      - name: Install Protoc
        uses: arduino/setup-protoc@v1
        with:
          repo-token: ${{ secrets.GITHUB_TOKEN }}
      - name: Install sccache (ubuntu-20.04)
        if: matrix.os == 'ubuntu-20.04'
        env:
          LINK: https://github.com/mozilla/sccache/releases/download
          SCCACHE_VERSION: v0.3.0
        run: |
          SCCACHE_FILE=sccache-$SCCACHE_VERSION-x86_64-unknown-linux-musl
          mkdir -p $HOME/.local/bin
          curl -L "$LINK/$SCCACHE_VERSION/$SCCACHE_FILE.tar.gz" | tar xz
          mv -f $SCCACHE_FILE/sccache $HOME/.local/bin/sccache
          chmod +x $HOME/.local/bin/sccache
          echo "$HOME/.local/bin" >> $GITHUB_PATH
      - name: Install sccache (macos-latest)
        if: matrix.os == 'macos-latest'
        run: |
          brew update
          brew install sccache
      - name: Setup rust toolchain
        uses: oxidecomputer/actions-rs_toolchain@ad3f86084a8a5acf2c09cb691421b31cf8af7a36
        with:
          profile: default
          override: true
      - name: Cache cargo registry
        uses: actions/cache@v3
        continue-on-error: false
        with:
          path: |
            ~/.cargo/registry
            ~/.cargo/git
          key: ${{ runner.os }}-${{ matrix.make.cache_key }}-${{ matrix.make.cache_version }}-cargo-${{ hashFiles('**/Cargo.lock') }}
          restore-keys: ${{ runner.os }}-${{ matrix.make.cache_key }}-${{ matrix.make.cache_version }}-cargo-
      - name: Install mold linker
        run: |
          wget -q -O- https://github.com/rui314/mold/releases/download/v${{ matrix.mold_version }}/mold-${{ matrix.mold_version }}-x86_64-linux.tar.gz | tar -xz
          mv mold-${{ matrix.mold_version }}-x86_64-linux/bin/mold  /usr/local/bin
      - name: Start sccache server
        run: sccache --start-server
      - name: Build
        run: make build-release${{ matrix.make.suffix }}
        env:
          RUSTFLAGS: "-C linker=clang -C link-arg=-fuse-ld=/usr/local/bin/mold"
      - name: Upload target binaries
        uses: actions/upload-artifact@v3
        with:
          name: binaries${{ matrix.make.suffix }}-${{ github.event.pull_request.head.sha || github.sha }}
          path: |
            target/release/namada
            target/release/namadac
            target/release/namadaw
            target/release/namadan
      - name: Upload build timing report
        if: success() || failure()
        uses: actions/upload-artifact@v3
        with:
          name: build-timings-${{ github.event.pull_request.head.sha || github.sha }}
          path: |
            target/cargo-timings/cargo-timing.html
          retention-days: 5
      - name: Print sccache stats
        if: always()
        run: sccache --show-stats
      - name: Stop sccache server
        if: always()
        run: sccache --stop-server || true


  namada-e2e:
    runs-on: ${{ matrix.os }}
    timeout-minutes: 80
    strategy:
      fail-fast: false
      matrix:
        os: [ubuntu-20.04]
        nightly_version: [nightly-2023-06-01]
        mold_version: [1.11.0]
        make:
          - name: e2e
            suffix: ''
            index: 0
            cache_key: namada
            cache_version: v2
            tendermint_artifact: tendermint-unreleased-v0.1.4-abciplus
            wait_for: namada-release (ubuntu-20.04, 1.7.0, ABCI Release build, namada-e2e-release, v2)
          - name: e2e
            suffix: ''
            index: 1
            cache_key: namada
            cache_version: v2
            tendermint_artifact: tendermint-unreleased-v0.1.4-abciplus
            wait_for: namada-release (ubuntu-20.04, 1.7.0, ABCI Release build, namada-e2e-release, v2)

    env:
      CARGO_INCREMENTAL: 0
      RUST_BACKTRACE: full
      RUSTC_WRAPPER: sccache
      SCCACHE_CACHE_SIZE: 100G
      SCCACHE_BUCKET: namada-sccache-master

    steps:
      - name: Checkout repo
        uses: actions/checkout@v3
        if: ${{ github.event_name != 'pull_request_target' }}
      - name: Checkout PR
        uses: actions/checkout@v3
        if: ${{ github.event_name == 'pull_request_target' }}
        # See comment in build-and-test.yml
        with:
          ref: ${{ github.event.pull_request.head.sha }}
      - name: Remove some unused data in github runners
        run: |
          sudo rm -rf /usr/share/dotnet
          sudo rm -rf /opt/ghc
          sudo rm -rf "/usr/local/share/boost"
          sudo rm -rf "$AGENT_TOOLSDIRECTORY"
      - name: Configure AWS Credentials
        uses: aws-actions/configure-aws-credentials@v1
        with:
          role-to-assume: arn:aws:iam::375643557360:role/anoma-github-action-ci-master
          aws-region: eu-west-1
      - name: Install Protoc
        uses: arduino/setup-protoc@v1
        with:
          repo-token: ${{ secrets.GITHUB_TOKEN }}
      - name: Install sccache (ubuntu-20.04)
        if: matrix.os == 'ubuntu-20.04'
        env:
          LINK: https://github.com/mozilla/sccache/releases/download
          SCCACHE_VERSION: v0.3.0
        run: |
          SCCACHE_FILE=sccache-$SCCACHE_VERSION-x86_64-unknown-linux-musl
          mkdir -p $HOME/.local/bin
          curl -L "$LINK/$SCCACHE_VERSION/$SCCACHE_FILE.tar.gz" | tar xz
          mv -f $SCCACHE_FILE/sccache $HOME/.local/bin/sccache
          chmod +x $HOME/.local/bin/sccache
          echo "$HOME/.local/bin" >> $GITHUB_PATH
      - name: Install sccache (macos-latest)
        if: matrix.os == 'macos-latest'
        run: |
          brew update
          brew install sccache
      - name: Setup rust toolchain
        uses: oxidecomputer/actions-rs_toolchain@ad3f86084a8a5acf2c09cb691421b31cf8af7a36
        with:
          profile: default
          override: true
      - name: Setup rust nightly
        uses: oxidecomputer/actions-rs_toolchain@ad3f86084a8a5acf2c09cb691421b31cf8af7a36
        with:
          toolchain: ${{ matrix.nightly_version }}
          profile: default
      - name: Cache cargo registry
        uses: actions/cache@v3
        continue-on-error: false
        with:
          path: |
            ~/.cargo/registry
            ~/.cargo/git
          key: ${{ runner.os }}-${{ matrix.make.cache_key }}-${{ matrix.make.cache_version }}-cargo-${{ hashFiles('**/Cargo.lock') }}
          restore-keys: ${{ runner.os }}-${{ matrix.make.cache_key }}-${{ matrix.make.cache_version }}-cargo-
      - name: Start sccache server
        run: sccache --start-server
      - name: Install mold linker
        run: |
          wget -q -O- https://github.com/rui314/mold/releases/download/v${{ matrix.mold_version }}/mold-${{ matrix.mold_version }}-x86_64-linux.tar.gz | tar -xz
          mv mold-${{ matrix.mold_version }}-x86_64-linux/bin/mold  /usr/local/bin
      - name: Build 
        run: make build
        env:
          RUSTFLAGS: "-C linker=clang -C link-arg=-fuse-ld=/usr/local/bin/mold"
      - name: Build test
        run: make build-test
        env:
          RUSTFLAGS: "-C linker=clang -C link-arg=-fuse-ld=/usr/local/bin/mold"
      - name: Wait for release binaries
        uses: lewagon/wait-on-check-action@v1.2.0
        with:
          ref: ${{ github.event.pull_request.head.sha || github.ref }}
          check-name: ${{ matrix.make.wait_for }}
          repo-token: ${{ secrets.GITHUB_TOKEN }}
          wait-interval: 30
          allowed-conclusions: success
      - name: Download wasm artifacts
        uses: actions/download-artifact@v3
        with:
          name: wasm-${{ github.event.pull_request.head.sha|| github.sha }}
          path: ./wasm
      - name: Download namada binaries
        uses: actions/download-artifact@v3
        with:
          name: binaries${{ matrix.make.suffix }}-${{ github.event.pull_request.head.sha || github.sha }}
          path: ./target/release/
      - name: Download tendermint & cometbft
        run: |
          curl -o cometbft.tar.gz -LO https://github.com/cometbft/cometbft/releases/download/v0.37.2/cometbft_0.37.2_linux_amd64.tar.gz
          tar -xvzf cometbft.tar.gz
          mv cometbft /usr/local/bin
          curl -o tendermint.tar.gz -LO https://github.com/heliaxdev/tendermint/releases/download/v0.1.4-abciplus/tendermint_0.1.4-abciplus_linux_amd64.tar.gz
          tar -xvzf tendermint.tar.gz
          mv tendermint /usr/local/bin
      - name: Change permissions
        run: |
          chmod +x target/release/namada
          chmod +x target/release/namadaw
          chmod +x target/release/namadan
          chmod +x target/release/namadac
          chmod +x /usr/local/bin/tendermint
          chmod +x /usr/local/bin/cometbft
      - name: Run e2e test
        run: |
          mkdir -p /home/runner/work/masp-params
          curl -o /home/runner/work/masp-params/masp-spend.params -LO https://github.com/anoma/masp-mpc/releases/download/namada-trusted-setup/masp-spend.params?raw=true
          curl -o /home/runner/work/masp-params/masp-output.params -LO https://github.com/anoma/masp-mpc/releases/download/namada-trusted-setup/masp-output.params?raw=true
          curl -o /home/runner/work/masp-params/masp-convert.params -LO https://github.com/anoma/masp-mpc/releases/download/namada-trusted-setup/masp-convert.params?raw=true
          ls -l /home/runner/work/masp-params
          shasum /home/runner/work/masp-params/*.params
          python3 .github/workflows/scripts/schedule-e2e.py
        env:
          NAMADA_TENDERMINT_WEBSOCKET_TIMEOUT: 20
          NAMADA_E2E_USE_PREBUILT_BINARIES: "true"
          NAMADA_E2E_KEEP_TEMP: "true"
          NAMADA_TM_STDOUT: "false"
          NAMADA_LOG_COLOR: "false"
          # NAMADA_MASP_PARAMS_DIR: "/home/runner/work/masp-params"
          NAMADA_LOG: "info"
          RUSTFLAGS: "-C linker=clang -C link-arg=-fuse-ld=/usr/local/bin/mold"
          INDEX: ${{ matrix.make.index }}
      - name: Upload e2e logs
        if: success() || failure()
        uses: actions/upload-artifact@v3
        with:
          name: logs-e2e-${{ matrix.make.index }}-${{ github.event.pull_request.head.sha || github.sha }}
          path: |
            /tmp/.*/logs/
            /tmp/.*/e2e-test.*/setup/validator-*/.namada/logs/*.log
          retention-days: 5
      - name: Print sccache stats
        if: always()
        run: sccache --show-stats
      - name: Stop sccache server
        if: always()
        run: sccache --stop-server || true<|MERGE_RESOLUTION|>--- conflicted
+++ resolved
@@ -79,12 +79,8 @@
       matrix:
         os: [ubuntu-20.04]
         wasm_cache_version: ["v2"]
-<<<<<<< HEAD
-        mold_version: [1.7.0]
         nightly_version: [nightly-2023-06-01]
-=======
         mold_version: [1.11.0]
->>>>>>> 91b166ec
 
     steps:
       - name: Checkout repo
